﻿//-----------------------------------------------------------------------------
// Filename: RTPSession.cs
//
// Description: Represents an RTP session constituted of a single media stream. The session
// does not control the sockets as they may be shared by multiple sessions.
//
// Author(s):
// Aaron Clauson (aaron@sipsorcery.com)
//
// History:
// 25 Aug 2019	Aaron Clauson	Created, Montreux, Switzerland.
// 12 Nov 2019  Aaron Clauson   Added send event method.
// 07 Dec 2019  Aaron Clauson   Big refactor. Brought in a lot of functions previously
//                              in the RTPChannel class.
// 16 Mar 2020  Aaron Clauson   Adjustments to make consistent with WebRTC specification.
//
// License: 
// BSD 3-Clause "New" or "Revised" License, see included LICENSE.md file.
//-----------------------------------------------------------------------------

using System;
using System.Collections.Generic;
using System.Linq;
using System.Net;
using System.Net.Sockets;
using System.Threading;
using System.Threading.Tasks;
using Microsoft.Extensions.Logging;
using SIPSorcery.Sys;

namespace SIPSorcery.Net
{
    public delegate int ProtectRtpPacket(byte[] payload, int length, out int outputBufferLength);

    /// <summary>
    /// The type of a Session Description.
    /// </summary>
    /// <remarks>
    /// As specified in https://www.w3.org/TR/webrtc/#rtcsdptype.
    /// </remarks>
    public enum RTCSdpType
    {
        answer = 0,
        offer = 1,
        pranswer = 2,
        rollback = 3
    }

    /// <summary>
    /// Options for creating the SDP offer.
    /// </summary>
    /// <remarks>
    /// As specified in https://www.w3.org/TR/webrtc/#dictionary-rtcofferoptions-members.
    /// </remarks>
    public class RTCOfferOptions
    {
        /// <summary>
        /// Optional. The remote address that was used for signalling during the connection
        /// set up. For non-ICE RTP sessions this can be used to determine the best local
        /// IP address to use in an SDP offer/answer.
        /// </summary>
        //public IPAddress RemoteSignallingAddress;

        /// <summary>
        /// If true then a new set of ICE credentials will be generated otherwise any
        /// existing set of credentials will be used.
        /// </summary>
        public bool iceRestart;
    }

    /// <summary>
    /// Initialiser for the RTCSessionDescription instance.
    /// </summary>
    /// <remarks>
    /// As specified in https://www.w3.org/TR/webrtc/#rtcsessiondescription-class.
    /// </remarks>
    public class RTCSessionDescriptionInit
    {
        /// <summary>
        /// The type of the Session Description.
        /// </summary>
        public RTCSdpType type;

        /// <summary>
        /// A string representation of the Session Description.
        /// </summary>
        public string sdp;
    }

    /// <summary>
    /// Options for creating an SDP answer.
    /// </summary>
    /// <remarks>
    /// As specified in https://www.w3.org/TR/webrtc/#dictionary-rtcofferansweroptions-members.
    /// </remarks>
    public class RTCAnswerOptions
    {
        // Note: At the time of writing there are no answer options in the WebRTC specification.
    }

    /// <summary>
    /// 
    /// </summary>
    /// <remarks>
    /// As specified in https://www.w3.org/TR/webrtc/#rtcsessiondescription-class.
    /// </remarks>
    public class RTCSessionDescription
    {
        /// <summary>
        /// The type of the Session Description.
        /// </summary>
        public RTCSdpType type;

        /// <summary>
        /// A string representation of the Session Description.
        /// </summary>
        public string sdp;

        /// <summary>
        /// Creates a new session description instance.
        /// </summary>
        /// <param name="init">Optional. Initialisation properties to control the creation of the session object.</param>
        public RTCSessionDescription(RTCSessionDescriptionInit init)
        {
            if(init != null)
            {
                type = init.type;
                sdp = init.sdp;
            }
        }
    }

    public class MediaStreamTrack
    {
        public SDPMediaTypesEnum Kind { get; private set; }
        public uint Ssrc { get; internal set; }
        public ushort SeqNum { get; internal set; }
        public uint Timestamp { get; internal set; }

        /// <summary>
        /// Indicates whether this track was sourced by a remote connection.
        /// </summary>
        public bool IsRemote { get; set; }

        /// <summary>
        /// The media capabilities supported by this track.
        /// </summary>
        public List<SDPMediaFormat> Capabilties { get; private set; }

        /// <summary>
        /// Holds the SDP and flow state of the track.
        /// </summary>
        public RTCRtpTransceiver Transceiver { get; private set; }

        /// <summary>
        /// Creates a lightweight class to track a media stream track within an RTP session 
        /// When supporting RFC3550 (the standard RTP specification) the relationship between
        /// an RTP stream and session is 1:1. For WebRTC and RFC8101 there can be multiple
        /// streams per session.
        /// </summary>
        /// <param name="mid">The media ID for this track. Must match the value set in the SDP.</param>
        /// <param name="kind">The type of media for this stream. There can only be one
        /// stream per media type.</param>
        /// <param name="capabilties">The capabilities for the track being added. Where the same media
        /// type is supported locally and remotely only the mutual capabilities can be used. This will
        /// occur if we receive an SDP offer (add track initiated by the remote party) and we need
        /// to remove capabilities we don't support.</param>
        public MediaStreamTrack(string mid, SDPMediaTypesEnum kind, bool isRemote, List<SDPMediaFormat> capabilties)
        {
            Transceiver = new RTCRtpTransceiver(mid);
            Kind = kind;
            IsRemote = isRemote;
            Capabilties = capabilties;

            if (!isRemote)
            {
                InitForSending();
            }
        }

        public void InitForSending()
        {
            Ssrc = Convert.ToUInt32(Crypto.GetRandomInt(0, Int32.MaxValue));
            SeqNum = Convert.ToUInt16(Crypto.GetRandomInt(0, UInt16.MaxValue));
        }

        /// <summary>
        /// Checks whether the payload ID in an RTP packet received from the remote call party
        /// is in this track's list.
        /// </summary>
        /// <param name="payloadID">The payload ID to check against.</param>
        /// <returns>True if the payload ID matches one of the codecs for this stream. False if not.</returns>
        public bool IsPayloadIDMatch(int payloadID)
        {
            return Capabilties.Any(x => x.FormatID == payloadID.ToString());
        }
    }

    /// <summary>
    /// Describes a pairing of an RTP sender and receiver and their shared state. The state
    /// is set by and relevant for the SDP that is controlling the RTP.
    /// </summary>
    public class RTCRtpTransceiver
    {
        /// <summary>
        /// The media ID of the SDP m-line associated with this transceiver.
        /// </summary>
        public string MID { get; private set; }

        /// <summary>
        /// The current state of the RTP flow between us and the remote party.
        /// </summary>
        public MediaStreamStatusEnum Direction { get; private set; } = MediaStreamStatusEnum.SendRecv;

        public RTCRtpTransceiver(string mid)
        {
            MID = mid;
        }

        public void SetStreamStatus(MediaStreamStatusEnum direction)
        {
            Direction = direction;
        }
    }

    public class RTPSession : IDisposable
    {
        private const int RTP_MAX_PAYLOAD = 1400;

        /// <summary>
        /// From libsrtp: SRTP_MAX_TRAILER_LEN is the maximum length of the SRTP trailer
        /// (authentication tag and MKI) supported by libSRTP.This value is
        /// the maximum number of octets that will be added to an RTP packet by
        /// srtp_protect().
        /// 
        /// srtp_protect():
        /// @warning This function assumes that it can write SRTP_MAX_TRAILER_LEN
        /// into the location in memory immediately following the RTP packet.
        /// Callers MUST ensure that this much writable memory is available in
        /// the buffer that holds the RTP packet.
        /// 
        /// srtp_protect_rtcp():
        /// @warning This function assumes that it can write SRTP_MAX_TRAILER_LEN+4
        /// to the location in memory immediately following the RTCP packet.
        /// Callers MUST ensure that this much writable memory is available in
        /// the buffer that holds the RTCP packet.
        /// </summary>
        public const int SRTP_MAX_PREFIX_LENGTH = 148;
        private const int DEFAULT_AUDIO_CLOCK_RATE = 8000;
        public const int H264_RTP_HEADER_LENGTH = 2;
        public const int RTP_EVENT_DEFAULT_SAMPLE_PERIOD_MS = 50; // Default sample period for an RTP event as specified by RFC2833.
        public const string TELEPHONE_EVENT_ATTRIBUTE = "telephone-event";
        public const SDPMediaTypesEnum DEFAULT_MEDIA_TYPE = SDPMediaTypesEnum.audio; // If we can't match an RTP payload ID assume it's audio.
        private const string RTP_MEDIA_PROFILE = "RTP/AVP";

        private static ILogger logger = Log.Logger;

        //private int m_mediaID = 0;

        private AddressFamily m_addressFamily;
        private bool m_isMediaMultiplexed = false;      // Indicates whether audio and video are multiplexed on a single RTP channel or not.
        private bool m_isRtcpMultiplexed = false;       // Indicates whether the RTP channel is multiplexing RTP and RTCP packets on the same port.
        private bool m_rtpEventInProgress;               // Gets set to true when an RTP event is being sent and the normal stream is interrupted.
        private uint m_lastRtpTimestamp;                 // The last timestamp used in an RTP packet.    
        private bool m_isClosed;

        internal List<MediaStreamTrack> m_tracks = new List<MediaStreamTrack>();
        internal Dictionary<SDPMediaTypesEnum, RTPChannel> m_rtpChannels = new Dictionary<SDPMediaTypesEnum, RTPChannel>();

        /// <summary>
        /// The local audio stream for this session. Will be null if we are not sending audio.
        /// </summary>
        internal MediaStreamTrack AudioLocalTrack
        {
            get { return m_tracks.SingleOrDefault(x => x.Kind == SDPMediaTypesEnum.audio && !x.IsRemote); }
        }

        /// <summary>
        /// The remote audio track for this session. Will be null if the remote party is not sending audio.
        /// </summary>
        internal MediaStreamTrack AudioRemoteTrack
        {
            get { return m_tracks.SingleOrDefault(x => x.Kind == SDPMediaTypesEnum.audio && x.IsRemote); }
        }

        /// <summary>
        /// The reporting session for the audio stream. Will be null if only video is being sent.
        /// </summary>
        private RTCPSession m_audioRtcpSession;

        /// <summary>
        /// The local video track for this session. Will be null if we are not sending video.
        /// </summary>
        internal MediaStreamTrack VideoLocalTrack
        {
            get { return m_tracks.SingleOrDefault(x => x.Kind == SDPMediaTypesEnum.video && !x.IsRemote); }
        }

        /// <summary>
        /// The remote video track for this session. Will be null if the remote party is not sending video.
        /// </summary>
        internal MediaStreamTrack VideoRemoteTrack
        {
            get { return m_tracks.SingleOrDefault(x => x.Kind == SDPMediaTypesEnum.video && x.IsRemote); }
        }

        /// <summary>
        /// The reporting session for the video stream. Will be null if only audio is being sent.
        /// </summary>
        private RTCPSession m_videoRtcpSession;

        /// <summary>
        /// The SDP for our end of the call.
        /// </summary>
        public RTCSessionDescription localDescription { get; protected set; }

        /// <summary>
        /// The SDP offered by the remote call party for this session.
        /// </summary>
        public RTCSessionDescription remoteDescription { get; protected set; }

        /// <summary>
        /// Function pointer to an SRTP context that encrypts an RTP packet.
        /// </summary>
        private ProtectRtpPacket m_srtpProtect;

        /// <summary>
        /// Function pointer to an SRTP context that decrypts an RTP packet.
        /// </summary>
        private ProtectRtpPacket m_srtpUnprotect;

        /// <summary>
        /// Function pointer to an SRTCP context that encrypts an RTP packet.
        /// </summary>
        private ProtectRtpPacket m_srtcpControlProtect;

        /// <summary>
        /// Function pointer to an SRTP context that decrypts an RTP packet.
        /// </summary>
        private ProtectRtpPacket m_srtcpControlUnprotect;

        /// <summary>
        /// Indicates whether this session is using a secure SRTP context to encrypt RTP and
        /// RTCP packets.
        /// </summary>
        public bool IsSecure { get; private set; } = false;

        /// <summary>
        /// If this session is using a secure context this flag MUST be set to indicate
        /// the security delegate (SrtpProtect, SrtpUnprotect etc) have been set.
        /// </summary>
        public bool IsSecureContextReady { get; private set; } = false;

        /// <summary>
        /// The remote RTP end point this session is sending audio to.
        /// </summary>
        public IPEndPoint AudioDestinationEndPoint { get; private set; }

        /// <summary>
        /// The remote RTP control end point this session is sending to RTCP reports 
        /// for the audio stream to.
        /// </summary>
        public IPEndPoint AudioControlDestinationEndPoint { get; private set; }

        /// <summary>
        /// The remote RTP end point this session is sending video to.
        /// </summary>
        public IPEndPoint VideoDestinationEndPoint { get; private set; }

        /// <summary>
        /// The remote RTP control end point this session is sending to RTCP reports 
        /// for the video stream to.
        /// </summary>
        public IPEndPoint VideoControlDestinationEndPoint { get; private set; }

        /// <summary>
        /// In order to detect RTP events from the remote party this property needs to 
        /// be set to the payload ID they are using.
        /// </summary>
        public int RemoteRtpEventPayloadID { get; set; }

        public bool IsClosed { get { return m_isClosed; } }

        /// <summary>
        /// Indicates whether this session is using audio.
        /// </summary>
        public bool HasAudio
        {
            get { return m_tracks.Any(x => x.Kind == SDPMediaTypesEnum.audio); }
        }

        /// <summary>
        /// Indicates whether this session is using video.
        /// </summary>
        public bool HasVideo
        {
            get { return m_tracks.Any(x => x.Kind == SDPMediaTypesEnum.video); }
        }

        /// <summary>
        /// Gets fired when the session detects that the remote end point 
        /// has changed. This is useful because the RTP socket advertised in an SDP
        /// payload will often be different to the one the packets arrive from due
        /// to NAT.
        /// 
        /// The parameters for the event are:
        ///  - Original remote end point,
        ///  - Most recent remote end point.
        /// </summary>
        //public event Action<IPEndPoint, IPEndPoint> OnReceiveFromEndPointChanged;

        /// <summary>
        /// Gets fired when an RTP packet is received from a remote party.
        /// </summary>
        public event Action<SDPMediaTypesEnum, RTPPacket> OnRtpPacketReceived;

        /// <summary>
        /// Gets fired when an RTP event is detected on the remote call party's RTP stream.
        /// </summary>
        public event Action<RTPEvent> OnRtpEvent;

        /// <summary>
        /// Gets fired when the RTP session and underlying channel are closed.
        /// </summary>
        public event Action<string> OnRtpClosed;

        /// <summary>
        /// Gets fired when an RTCP BYE packet is received from the remote party.
        /// The string parameter contains the BYE reason.
        /// </summary>
        public event Action<string> OnRtcpBye;

        /// <summary>
        /// Fires when the connection for a media type is classified as timed out due to not
        /// receiving any RTP or RTCP packets within the given period.
        /// </summary>
        public event Action<SDPMediaTypesEnum> OnTimeout;

        /// <summary>
        /// Gets fired when an RTCP report is received. This event is for diagnostics only.
        /// </summary>
        public event Action<SDPMediaTypesEnum, RTCPCompoundPacket> OnReceiveReport;

        /// <summary>
        /// Gets fired when an RTCP report is sent. This event is for diagnostics only.
        /// </summary>
        public event Action<SDPMediaTypesEnum, RTCPCompoundPacket> OnSendReport;

        /// <summary>
        /// Creates a new RTP session. The synchronisation source and sequence number are initialised to
        /// pseudo random values.
        /// </summary>
        /// <param name="addrFamily">Determines whether the RTP channel will use an IPv4 or IPv6 socket.</param>
        /// <param name="isRtcpMultiplexed">If true RTCP reports will be multiplexed with RTP on a single channel.
        /// If false (standard mode) then a separate socket is used to send and receive RTCP reports.</param>
        /// <param name="isSecure">If true indicated this session is using SRTP to encrypt and authorise
        /// RTP and RTCP packets. No communications or reporting will commence until the 
        /// is explicitly set as complete.</param>
        public RTPSession(
            AddressFamily addrFamily,
            bool isMediaMultiplexed,
            bool isRtcpMultiplexed,
            bool isSecure)
        {
            m_addressFamily = addrFamily;
            m_isMediaMultiplexed = isMediaMultiplexed;
            m_isRtcpMultiplexed = isRtcpMultiplexed;
            IsSecure = isSecure;
        }

        /// <summary>
        /// Adds a media track to this session. A media track represents an audio or video
        /// stream and can be a local (which means we're sending) or remote (which means
        /// we're receiving).
        /// </summary>
        /// <param name="track">The media track to add to the session.</param>
        public void addTrack(MediaStreamTrack track)
        {
            if (m_isMediaMultiplexed && m_rtpChannels.Count == 0)
            {
                // We use audio as the media type when multiplexing.
                CreateRtpChannel(SDPMediaTypesEnum.audio);
                m_audioRtcpSession = CreateRtcpSession(SDPMediaTypesEnum.audio);
            }

            if (track.Kind == SDPMediaTypesEnum.audio)
            {
                if (!m_isMediaMultiplexed && !m_rtpChannels.ContainsKey(SDPMediaTypesEnum.audio))
                {
                    CreateRtpChannel(SDPMediaTypesEnum.audio);
                }

                if (m_audioRtcpSession == null)
                {
                    m_audioRtcpSession = CreateRtcpSession(SDPMediaTypesEnum.audio);
                }

                if (!track.IsRemote)
                {
                    if (AudioLocalTrack != null)
                    {
                        throw new ApplicationException("A local audio track has already been set on this session.");
                    }
                    else
                    {
                        // Need to create a sending SSRC and set it on the RTCP session. 
                        track.InitForSending();
                        m_audioRtcpSession.Ssrc = track.Ssrc;
                        m_tracks.Add(track);
                    }
                }
                else
                {
                    if (AudioRemoteTrack != null)
                    {
                        throw new ApplicationException("A remote audio track has already been set on this session.");
                    }
                    else
                    {
                        m_tracks.Add(track);
                    }
                }
            }
            else if (track.Kind == SDPMediaTypesEnum.video)
            {
                if (!m_isMediaMultiplexed && !m_rtpChannels.ContainsKey(SDPMediaTypesEnum.video))
                {
                    CreateRtpChannel(SDPMediaTypesEnum.video);
                }

                if (m_videoRtcpSession == null)
                {
                    m_videoRtcpSession = CreateRtcpSession(SDPMediaTypesEnum.video);
                }

                if (!track.IsRemote)
                {
                    if (VideoLocalTrack != null)
                    {
                        throw new ApplicationException("A local video track has already been set on this session.");
                    }
                    else
                    {
                        // Need to create a sending SSRC and set it on the RTCP session. 
                        track.InitForSending();
                        m_videoRtcpSession.Ssrc = track.Ssrc;
                        m_tracks.Add(track);
                    }
                }
                else
                {
                    if (VideoRemoteTrack != null)
                    {
                        throw new ApplicationException("A remote video track has already been set on this session.");
                    }
                    else
                    {
                        m_tracks.Add(track);
                    }
                }
            }
        }

        /// <summary>
        /// Generates the SDP for an offer that can be made to a remote user agent.
        /// </summary>
        /// <param name="options">Optional. Options to customise the offer.</param>
        /// <returns>A task that when complete contains the SDP offer.</returns>
        public virtual Task<RTCSessionDescriptionInit> createOffer(RTCOfferOptions options)
        {
            try
            {
                IPAddress localAddress = IPAddress.Any;

                if (AudioDestinationEndPoint != null)
                {
                    localAddress = NetServices.GetLocalAddressForRemote(AudioDestinationEndPoint.Address);
                }
                //else if (options != null && options.RemoteSignallingAddress != null)
                //{
                //    localAddress = NetServices.GetLocalAddressForRemote(options.RemoteSignallingAddress);
                //}

                SDP offerSdp = new SDP(IPAddress.Loopback);
                offerSdp.SessionId = Crypto.GetRandomInt(5).ToString();

                offerSdp.Connection = new SDPConnectionInformation(localAddress);

                // --- Audio announcement ---
                if (AudioLocalTrack != null)
                {
                    SDPMediaAnnouncement audioAnnouncement = new SDPMediaAnnouncement(
                        SDPMediaTypesEnum.audio,
                       m_rtpChannels[SDPMediaTypesEnum.audio].RTPPort,
                       AudioLocalTrack.Capabilties);

                    audioAnnouncement.Transport = RTP_MEDIA_PROFILE;
                    audioAnnouncement.MediaStreamStatus = AudioLocalTrack.Transceiver.Direction;

                    offerSdp.Media.Add(audioAnnouncement);
                }

                // --- Video announcement ---
                if (VideoLocalTrack != null)
                {
                    SDPMediaAnnouncement videoAnnouncement = new SDPMediaAnnouncement(
                        SDPMediaTypesEnum.video,
                        m_rtpChannels[SDPMediaTypesEnum.video].RTPPort,
                       VideoLocalTrack.Capabilties);

                    videoAnnouncement.Transport = RTP_MEDIA_PROFILE;
                    videoAnnouncement.MediaStreamStatus = VideoLocalTrack.Transceiver.Direction;

                    offerSdp.Media.Add(videoAnnouncement);
                }

                RTCSessionDescriptionInit descriptionInit = new RTCSessionDescriptionInit
                {
                    type = RTCSdpType.offer,
                    sdp = offerSdp.ToString()
                };

                return Task.FromResult(descriptionInit);
            }
            catch (Exception excp)
            {
                logger.LogError("Exception createOffer. " + excp);
                throw;
            }
        }

        /// <summary>
        /// Generates an SDP answer in response to an offer.
        /// </summary>
        /// <param name="options">Optional. Options to customise the answer.</param>
        /// <returns>A task that when complete contains the SDP answer.</returns>
        public virtual Task<RTCSessionDescriptionInit> createAnswer(RTCAnswerOptions options)
        {
            if (remoteDescription == null)
            {
                throw new ApplicationException("The remote SDP description is not set, cannot create SDP answer.");
            }
            else
            {
                // TODO: the answer needs to take into account the remote SDP.
                return createOffer(null);
            }
        }

        /// <summary>
        /// Sets the local SDP description for this session.
        /// </summary>
        /// <param name="sessionDescriptionn">The SDP that will be set as the local description.</param>
        public virtual async Task setLocalDescription(RTCSessionDescriptionInit description)
        {
            if (description == null)
            {
                description = await createOffer(null).ConfigureAwait(false);
            }

            localDescription = new RTCSessionDescription(description);
        }

        /// <summary>
        /// Sets the remote SDP description for this session.
        /// </summary>
        /// <param name="sessionDescription">The SDP that will be set as the remote description.</param>
        public virtual Task setRemoteDescription(RTCSessionDescriptionInit description)
        {
            remoteDescription = new RTCSessionDescription(description);

<<<<<<< HEAD
            var remoteSdp = SDP.ParseSDPDescription(remoteDescription.sdp);

            var audioAnnounce = remoteSdp.Media.Where(x => x.Media == SDPMediaTypesEnum.audio).FirstOrDefault();
=======
            var connAddr = IPAddress.Parse(sessionDescription.sdp.Connection.ConnectionAddress);

            var audioAnnounce = sessionDescription.sdp.Media.Where(x => x.Media == SDPMediaTypesEnum.audio).FirstOrDefault();
>>>>>>> 13db0119
            if (audioAnnounce != null && audioAnnounce.Port != 0)
            {
                if (!m_tracks.Any(x => x.Kind == SDPMediaTypesEnum.audio && x.IsRemote))
                {
                    // First time we've heard about the remote party's audio stream.
                    logger.LogDebug("Adding remote audio track to session.");

                    var remoteAudioTrack = new MediaStreamTrack(audioAnnounce.MediaID, SDPMediaTypesEnum.audio, true, audioAnnounce.MediaFormats);
                    addTrack(remoteAudioTrack);

                    var audioAddr = (audioAnnounce.Connection != null) ? IPAddress.Parse(audioAnnounce.Connection.ConnectionAddress) : connAddr;
                    AudioDestinationEndPoint = new IPEndPoint(audioAddr, audioAnnounce.Port);
                    AudioControlDestinationEndPoint = new IPEndPoint(audioAddr, audioAnnounce.Port + 1);

                    foreach (var mediaFormat in audioAnnounce.MediaFormats)
                    {
                        if (mediaFormat.FormatAttribute?.StartsWith(TELEPHONE_EVENT_ATTRIBUTE) == true)
                        {
                            if (int.TryParse(mediaFormat.FormatID, out var remoteRtpEventPayloadID))
                            {
                                RemoteRtpEventPayloadID = remoteRtpEventPayloadID;
                            }
                            break;
                        }
                    }

                }
                else
                {
                    // TODO check if we need to make adjustments to the remote audio track.
                }
            }
            else
            {
                // No remote audio track. Remove any local one.
                if (m_tracks.Any(x => x.Kind == SDPMediaTypesEnum.audio))
                {
                    m_tracks.Remove(m_tracks.Where(x => x.Kind == SDPMediaTypesEnum.audio).Single());
                }
            }

            var videoAnnounce = remoteSdp.Media.Where(x => x.Media == SDPMediaTypesEnum.video).FirstOrDefault();
            if (videoAnnounce != null && videoAnnounce.Port != 0)
            {
                if (!m_tracks.Any(x => x.Kind == SDPMediaTypesEnum.video && x.IsRemote))
                {
                    // First time we've heard about the remote party's video stream.
                    logger.LogDebug("Adding remote video track to session.");

                    var remoteVideoTrack = new MediaStreamTrack(videoAnnounce.MediaID, SDPMediaTypesEnum.video, true, videoAnnounce.MediaFormats);
                    addTrack(remoteVideoTrack);

                    var videoAddr = (videoAnnounce.Connection != null) ? IPAddress.Parse(videoAnnounce.Connection.ConnectionAddress) : connAddr;
                    VideoDestinationEndPoint = new IPEndPoint(videoAddr, audioAnnounce.Port);
                    VideoControlDestinationEndPoint = new IPEndPoint(videoAddr, audioAnnounce.Port + 1);
                }
                else
                {
                    // TODO check if we need to make adjustments to the remote video track.
                }
            }
            else
            {
                // No remote video track. Remove any local one.
                if (m_tracks.Any(x => x.Kind == SDPMediaTypesEnum.video))
                {
                    m_tracks.Remove(m_tracks.Where(x => x.Kind == SDPMediaTypesEnum.video).Single());
                }
            }

            return Task.CompletedTask;
        }

        /// <summary>
        /// Gets the RTP channel being used to send and receive the specified media type for this session.
        /// If media multiplexing is being used there will only a single RTP channel.
        /// </summary>
        public RTPChannel GetRtpChannel(SDPMediaTypesEnum mediaType)
        {
            if (m_isMediaMultiplexed)
            {
                return m_rtpChannels.FirstOrDefault().Value;
            }
            else if (m_rtpChannels.ContainsKey(mediaType))
            {
                return m_rtpChannels[mediaType];
            }
            else
            {
                return null;
            }
        }

        private RTPChannel CreateRtpChannel(SDPMediaTypesEnum mediaType)
        {
            var channelAddress = (m_addressFamily == AddressFamily.InterNetworkV6) ? IPAddress.IPv6Any : IPAddress.Any;
            var rtpChannel = new RTPChannel(channelAddress, !m_isRtcpMultiplexed);
            m_rtpChannels.Add(mediaType, rtpChannel);

            rtpChannel.OnRTPDataReceived += OnReceive;
            rtpChannel.OnControlDataReceived += OnReceive; // RTCP packets could come on RTP or control socket.
            rtpChannel.OnClosed += OnRTPChannelClosed;

            // Start the RTP, and if required the Control, socket receivers and the RTCP session.
            rtpChannel.Start();

            return rtpChannel;
        }

        private RTCPSession CreateRtcpSession(SDPMediaTypesEnum mediaType)
        {
            var rtcpSession = new RTCPSession(mediaType, 0);
            rtcpSession.OnTimeout += (mt) => OnTimeout?.Invoke(mt);
            rtcpSession.OnReportReadyToSend += SendRtcpReport;
            if (!IsSecure)
            {
                rtcpSession.Start();
            }

            return rtcpSession;
        }

        /// <summary>
        /// Sets the Secure RTP (SRTP) delegates and marks this session as ready for communications.
        /// </summary>
        /// <param name="protectRtp">SRTP encrypt RTP packet delegate.</param>
        /// <param name="unprotectRtp">SRTP decrypt RTP packet delegate.</param>
        /// <param name="protectRtcp">SRTP encrypt RTCP packet delegate.</param>
        /// <param name="unprotectRtcp">SRTP decrypt RTCP packet delegate.</param>
        public void SetSecurityContext(
            ProtectRtpPacket protectRtp,
            ProtectRtpPacket unprotectRtp,
            ProtectRtpPacket protectRtcp,
            ProtectRtpPacket unprotectRtcp)
        {
            m_srtpProtect = protectRtp;
            m_srtpUnprotect = unprotectRtp;
            m_srtcpControlProtect = protectRtcp;
            m_srtcpControlUnprotect = unprotectRtcp;

            IsSecureContextReady = true;

            // Start the reporting sessions.
            m_audioRtcpSession?.Start();
            m_videoRtcpSession?.Start();

            logger.LogDebug("Secure context successfully set on RTPSession.");
        }

        public void SetDestination(SDPMediaTypesEnum mediaType, IPEndPoint rtpEndPoint, IPEndPoint rtcpEndPoint)
        {
            if (mediaType == SDPMediaTypesEnum.audio)
            {
                AudioDestinationEndPoint = rtpEndPoint;
                AudioControlDestinationEndPoint = rtcpEndPoint;
            }
            else if (mediaType == SDPMediaTypesEnum.video)
            {
                VideoDestinationEndPoint = rtpEndPoint;
                VideoControlDestinationEndPoint = rtcpEndPoint;
            }
        }

        public void SendAudioFrame(uint duration, int payloadTypeID, byte[] buffer)
        {
            if (m_isClosed || m_rtpEventInProgress || AudioDestinationEndPoint == null)
            {
                return;
            }

            try
            {
                var audioTrack = m_tracks.Where(x => x.Kind == SDPMediaTypesEnum.audio && !x.IsRemote).FirstOrDefault();

                if (audioTrack == null)
                {
                    logger.LogWarning("SendAudio was called on an RTP session without an audio stream.");
                }
                else
                {
                    for (int index = 0; index * RTP_MAX_PAYLOAD < buffer.Length; index++)
                    {
                        audioTrack.SeqNum = (ushort)(audioTrack.SeqNum % UInt16.MaxValue);

                        int offset = (index == 0) ? 0 : (index * RTP_MAX_PAYLOAD);
                        int payloadLength = (offset + RTP_MAX_PAYLOAD < buffer.Length) ? RTP_MAX_PAYLOAD : buffer.Length - offset;
                        byte[] payload = new byte[payloadLength];

                        Buffer.BlockCopy(buffer, offset, payload, 0, payloadLength);

                        // RFC3551 specifies that for audio the marker bit should always be 0 except for when returning
                        // from silence suppression. For video the marker bit DOES get set to 1 for the last packet
                        // in a frame.
                        int markerBit = 0;

                        var audioRtpChannel = GetRtpChannel(SDPMediaTypesEnum.audio);
                        SendRtpPacket(audioRtpChannel, AudioDestinationEndPoint, payload, audioTrack.Timestamp, markerBit, payloadTypeID, audioTrack.Ssrc, audioTrack.SeqNum++, m_audioRtcpSession);

                        //logger.LogDebug($"send audio { audioRtpChannel.RTPLocalEndPoint}->{AudioDestinationEndPoint}.");
                    }

                    audioTrack.Timestamp += duration;
                }
            }
            catch (SocketException sockExcp)
            {
                logger.LogError("SocketException SendAudioFrame. " + sockExcp.Message);
            }
        }

        /// <summary>
        /// Sends a VP8 frame as one or more RTP packets.
        /// </summary>
        /// <param name="timestamp">The timestamp to place in the RTP header. Needs
        /// to be based on a 90Khz clock.</param>
        /// <param name="payloadTypeID">The payload ID to place in the RTP header.</param>
        /// <param name="buffer">The VP8 encoded payload.</param>
        public void SendVp8Frame(uint duration, int payloadTypeID, byte[] buffer)
        {
            var dstEndPoint = m_isMediaMultiplexed ? AudioDestinationEndPoint : VideoDestinationEndPoint;

            if (m_isClosed || m_rtpEventInProgress || dstEndPoint == null)
            {
                return;
            }

            try
            {
                var videoTrack = m_tracks.Where(x => x.Kind == SDPMediaTypesEnum.video && !x.IsRemote).FirstOrDefault();

                if (videoTrack == null)
                {
                    logger.LogWarning("SendVp8Frame was called on an RTP session without a video stream.");
                }
                else
                {
                    for (int index = 0; index * RTP_MAX_PAYLOAD < buffer.Length; index++)
                    {
                        videoTrack.SeqNum = (ushort)(videoTrack.SeqNum % UInt16.MaxValue);

                        int offset = index * RTP_MAX_PAYLOAD;
                        int payloadLength = (offset + RTP_MAX_PAYLOAD < buffer.Length) ? RTP_MAX_PAYLOAD : buffer.Length - offset;

                        byte[] vp8HeaderBytes = (index == 0) ? new byte[] { 0x10 } : new byte[] { 0x00 };
                        byte[] payload = new byte[payloadLength + vp8HeaderBytes.Length];
                        Buffer.BlockCopy(vp8HeaderBytes, 0, payload, 0, vp8HeaderBytes.Length);
                        Buffer.BlockCopy(buffer, offset, payload, vp8HeaderBytes.Length, payloadLength);

                        int markerBit = ((offset + payloadLength) >= buffer.Length) ? 1 : 0; // Set marker bit for the last packet in the frame.

                        var videoChannel = GetRtpChannel(SDPMediaTypesEnum.video);
                        SendRtpPacket(videoChannel, dstEndPoint, payload, videoTrack.Timestamp, markerBit, payloadTypeID, videoTrack.Ssrc, videoTrack.SeqNum++, m_videoRtcpSession);

                        //logger.LogDebug($"send VP8 {videoChannel.RTPLocalEndPoint}->{dstEndPoint} timestamp {videoTrack.Timestamp}, sample length {buffer.Length}.");
                    }

                    videoTrack.Timestamp += duration;
                }
            }
            catch (SocketException sockExcp)
            {
                logger.LogError("SocketException SendVp8Frame. " + sockExcp.Message);
            }
        }

        /// <summary>
        /// Helper method to send a low quality JPEG image over RTP. This method supports a very abbreviated version of RFC 2435 "RTP Payload Format for JPEG-compressed Video".
        /// It's intended as a quick convenient way to send something like a test pattern image over an RTSP connection. More than likely it won't be suitable when a high
        /// quality image is required since the header used in this method does not support quantization tables.
        /// </summary>
        /// <param name="jpegBytes">The raw encoded bytes of the JPEG image to transmit.</param>
        /// <param name="jpegQuality">The encoder quality of the JPEG image.</param>
        /// <param name="jpegWidth">The width of the JPEG image.</param>
        /// <param name="jpegHeight">The height of the JPEG image.</param>
        /// <param name="framesPerSecond">The rate at which the JPEG frames are being transmitted at. used to calculate the timestamp.</param>
        public void SendJpegFrame(uint duration, int payloadTypeID, byte[] jpegBytes, int jpegQuality, int jpegWidth, int jpegHeight)
        {
            var dstEndPoint = m_isMediaMultiplexed ? AudioDestinationEndPoint : VideoDestinationEndPoint;

            if (m_isClosed || m_rtpEventInProgress || dstEndPoint == null)
            {
                return;
            }

            try
            {
                var videoTrack = m_tracks.Where(x => x.Kind == SDPMediaTypesEnum.video && !x.IsRemote).FirstOrDefault();

                if (videoTrack == null)
                {
                    logger.LogWarning("SendJpegFrame was called on an RTP session without a video stream.");
                }
                else
                {
                    for (int index = 0; index * RTP_MAX_PAYLOAD < jpegBytes.Length; index++)
                    {
                        uint offset = Convert.ToUInt32(index * RTP_MAX_PAYLOAD);
                        int payloadLength = ((index + 1) * RTP_MAX_PAYLOAD < jpegBytes.Length) ? RTP_MAX_PAYLOAD : jpegBytes.Length - index * RTP_MAX_PAYLOAD;
                        byte[] jpegHeader = CreateLowQualityRtpJpegHeader(offset, jpegQuality, jpegWidth, jpegHeight);

                        List<byte> packetPayload = new List<byte>();
                        packetPayload.AddRange(jpegHeader);
                        packetPayload.AddRange(jpegBytes.Skip(index * RTP_MAX_PAYLOAD).Take(payloadLength));

                        int markerBit = ((index + 1) * RTP_MAX_PAYLOAD < jpegBytes.Length) ? 0 : 1; ;
                        SendRtpPacket(GetRtpChannel(SDPMediaTypesEnum.video), dstEndPoint, packetPayload.ToArray(), videoTrack.Timestamp, markerBit, payloadTypeID, videoTrack.Ssrc, videoTrack.SeqNum++, m_videoRtcpSession);
                    }

                    videoTrack.Timestamp += duration;
                }
            }
            catch (SocketException sockExcp)
            {
                logger.LogError("SocketException SendJpegFrame. " + sockExcp.Message);
            }
        }

        /// <summary>
        /// H264 frames need a two byte header when transmitted over RTP.
        /// </summary>
        /// <param name="frame">The H264 encoded frame to transmit.</param>
        /// <param name="frameSpacing">The increment to add to the RTP timestamp for each new frame.</param>
        /// <param name="payloadType">The payload type to set on the RTP packet.</param>
        public void SendH264Frame(uint duration, int payloadTypeID, byte[] frame)
        {
            var dstEndPoint = m_isMediaMultiplexed ? AudioDestinationEndPoint : VideoDestinationEndPoint;

            if (m_isClosed || m_rtpEventInProgress || dstEndPoint == null)
            {
                return;
            }

            try
            {
                var videoTrack = m_tracks.Where(x => x.Kind == SDPMediaTypesEnum.video && !x.IsRemote).FirstOrDefault();

                if (videoTrack == null)
                {
                    logger.LogWarning("SendH264Frame was called on an RTP session without a video stream.");
                }
                else
                {
                    for (int index = 0; index * RTP_MAX_PAYLOAD < frame.Length; index++)
                    {
                        int offset = index * RTP_MAX_PAYLOAD;
                        int payloadLength = ((index + 1) * RTP_MAX_PAYLOAD < frame.Length) ? RTP_MAX_PAYLOAD : frame.Length - index * RTP_MAX_PAYLOAD;
                        byte[] payload = new byte[payloadLength + H264_RTP_HEADER_LENGTH];

                        // Start RTP packet in frame 0x1c 0x89
                        // Middle RTP packet in frame 0x1c 0x09
                        // Last RTP packet in frame 0x1c 0x49

                        int markerBit = 0;
                        byte[] h264Header = new byte[] { 0x1c, 0x09 };

                        if (index == 0 && frame.Length < RTP_MAX_PAYLOAD)
                        {
                            // First and last RTP packet in the frame.
                            h264Header = new byte[] { 0x1c, 0x49 };
                            markerBit = 1;
                        }
                        else if (index == 0)
                        {
                            h264Header = new byte[] { 0x1c, 0x89 };
                        }
                        else if ((index + 1) * RTP_MAX_PAYLOAD > frame.Length)
                        {
                            h264Header = new byte[] { 0x1c, 0x49 };
                            markerBit = 1;
                        }

                        var h264Stream = frame.Skip(index * RTP_MAX_PAYLOAD).Take(payloadLength).ToList();
                        h264Stream.InsertRange(0, h264Header);

                        Buffer.BlockCopy(h264Header, 0, payload, 0, H264_RTP_HEADER_LENGTH);
                        Buffer.BlockCopy(frame, offset, payload, H264_RTP_HEADER_LENGTH, payloadLength);

                        SendRtpPacket(GetRtpChannel(SDPMediaTypesEnum.video), dstEndPoint, payload, videoTrack.Timestamp, markerBit, payloadTypeID, videoTrack.Ssrc, videoTrack.SeqNum++, m_videoRtcpSession);
                    }

                    videoTrack.Timestamp += duration;
                }
            }
            catch (SocketException sockExcp)
            {
                logger.LogError("SocketException SendH264Frame. " + sockExcp.Message);
            }
        }

        /// <summary>
        /// Sends an RTP event for a DTMF tone as per RFC2833. Sending the event requires multiple packets to be sent.
        /// This method will hold onto the socket until all the packets required for the event have been sent. The send
        /// can be cancelled using the cancellation token.
        /// </summary>
        /// <param name="rtpEvent">The RTP event to send.</param>
        /// <param name="cancellationToken">CancellationToken to allow the operation to be cancelled prematurely.</param>
        /// <param name="clockRate">To send an RTP event the clock rate of the underlying stream needs to be known.</param>
        /// <param name="streamID">For multiplexed sessions the ID of the stream to send the event on. Defaults to 0
        /// for single stream sessions.</param>
        public async Task SendDtmfEvent(
            RTPEvent rtpEvent,
            CancellationToken cancellationToken,
            int clockRate = DEFAULT_AUDIO_CLOCK_RATE)
        {
            var dstEndPoint = AudioDestinationEndPoint;

            if (m_isClosed || m_rtpEventInProgress == true || dstEndPoint == null)
            {
                logger.LogWarning("SendDtmfEvent request ignored as an RTP event is already in progress.");
            }

            try
            {
                var audioTrack = m_tracks.Where(x => x.Kind == SDPMediaTypesEnum.audio && !x.IsRemote).FirstOrDefault();

                if (audioTrack == null)
                {
                    logger.LogWarning("SendDtmfEvent was called on an RTP session without an audio stream.");
                }
                else
                {
                    m_rtpEventInProgress = true;
                    uint startTimestamp = m_lastRtpTimestamp;

                    // The sample period in milliseconds being used for the media stream that the event 
                    // is being inserted into. Should be set to 50ms if main media stream is dynamic or 
                    // sample period is unknown.
                    int samplePeriod = RTP_EVENT_DEFAULT_SAMPLE_PERIOD_MS;

                    // The RTP timestamp step corresponding to the sampling period. This can change depending
                    // on the codec being used. For example using PCMU with a sampling frequency of 8000Hz and a sample period of 50ms
                    // the timestamp step is 400 (8000 / (1000 / 50)). For a sample period of 20ms it's 160 (8000 / (1000 / 20)).
                    ushort rtpTimestampStep = (ushort)(clockRate * samplePeriod / 1000);

                    // If only the minimum number of packets are being sent then they are both the start and end of the event.
                    rtpEvent.EndOfEvent = (rtpEvent.TotalDuration <= rtpTimestampStep);
                    // The DTMF tone is generally multiple RTP events. Each event has a duration of the RTP timestamp step.
                    rtpEvent.Duration = rtpTimestampStep;

                    // Send the start of event packets.
                    for (int i = 0; i < RTPEvent.DUPLICATE_COUNT && !cancellationToken.IsCancellationRequested; i++)
                    {
                        byte[] buffer = rtpEvent.GetEventPayload();

                        int markerBit = (i == 0) ? 1 : 0;  // Set marker bit for the first packet in the event.
                        SendRtpPacket(GetRtpChannel(SDPMediaTypesEnum.audio), dstEndPoint, buffer, startTimestamp, markerBit, rtpEvent.PayloadTypeID, audioTrack.Ssrc, audioTrack.SeqNum, m_audioRtcpSession);

                        audioTrack.SeqNum++;
                    }

                    await Task.Delay(samplePeriod, cancellationToken).ConfigureAwait(false);

                    if (!rtpEvent.EndOfEvent)
                    {
                        // Send the progressive event packets 
                        while ((rtpEvent.Duration + rtpTimestampStep) < rtpEvent.TotalDuration && !cancellationToken.IsCancellationRequested)
                        {
                            rtpEvent.Duration += rtpTimestampStep;
                            byte[] buffer = rtpEvent.GetEventPayload();

                            SendRtpPacket(GetRtpChannel(SDPMediaTypesEnum.audio), dstEndPoint, buffer, startTimestamp, 0, rtpEvent.PayloadTypeID, audioTrack.Ssrc, audioTrack.SeqNum, m_audioRtcpSession);

                            audioTrack.SeqNum++;

                            await Task.Delay(samplePeriod, cancellationToken).ConfigureAwait(false);
                        }

                        // Send the end of event packets.
                        for (int j = 0; j < RTPEvent.DUPLICATE_COUNT && !cancellationToken.IsCancellationRequested; j++)
                        {
                            rtpEvent.EndOfEvent = true;
                            rtpEvent.Duration = rtpEvent.TotalDuration;
                            byte[] buffer = rtpEvent.GetEventPayload();

                            SendRtpPacket(GetRtpChannel(SDPMediaTypesEnum.audio), dstEndPoint, buffer, startTimestamp, 0, rtpEvent.PayloadTypeID, audioTrack.Ssrc, audioTrack.SeqNum, m_audioRtcpSession);

                            audioTrack.SeqNum++;
                        }
                    }
                }
            }
            catch (SocketException sockExcp)
            {
                logger.LogError("SocketException SendDtmfEvent. " + sockExcp.Message);
            }
            catch (TaskCanceledException)
            {
                logger.LogWarning("SendDtmfEvent was cancelled by caller.");
            }
            finally
            {
                m_rtpEventInProgress = false;
            }
        }

        /// <summary>
        /// Close the session and RTP channel.
        /// </summary>
        public void CloseSession(string reason)
        {
            if (!m_isClosed)
            {
                m_isClosed = true;

                m_audioRtcpSession?.Close(reason);
                m_videoRtcpSession?.Close(reason);

                foreach (var rtpChannel in m_rtpChannels.Values)
                {
                    rtpChannel.OnRTPDataReceived -= OnReceive;
                    rtpChannel.OnControlDataReceived -= OnReceive;
                    rtpChannel.OnClosed -= OnRTPChannelClosed;
                    rtpChannel.Close(reason);
                }

                OnRtpClosed?.Invoke(reason);
            }
        }

        /// <summary>
        /// Event handler for receiving data on the RTP and Control channels. For multiplexed
        /// sessions both RTP and RTCP packets will be received on the RTP channel.
        /// </summary>
        /// <param name="localEndPoint">The local end point the data was received on.</param>
        /// <param name="remoteEndPoint">The remote end point the data was received from.</param>
        /// <param name="buffer">The data received.</param>
        private void OnReceive(IPEndPoint localEndPoint, IPEndPoint remoteEndPoint, byte[] buffer)
        {
            //if (m_lastReceiveFromEndPoint == null || !m_lastReceiveFromEndPoint.Equals(remoteEndPoint))
            //{
            //    OnReceiveFromEndPointChanged?.Invoke(m_lastReceiveFromEndPoint, remoteEndPoint);
            //    m_lastReceiveFromEndPoint = remoteEndPoint;
            //}

            // Quick sanity check on whether this is not an RTP or RTCP packet.
            if (buffer?.Length > RTPHeader.MIN_HEADER_LEN && buffer[0] >= 128 && buffer[0] <= 191)
            {
                if (IsSecure && !IsSecureContextReady)
                {
                    logger.LogWarning("RTP or RTCP packet received before secure context ready.");
                }
                else if (buffer[1] == 0xC8 /* RTCP SR */ || buffer[1] == 0xC9 /* RTCP RR */)
                {
                    //logger.LogDebug($"RTCP packet received from {remoteEndPoint} before: {buffer.HexStr()}");

                    #region RTCP packet.

                    if (m_srtcpControlUnprotect != null)
                    {
                        int outBufLen = 0;
                        int res = m_srtcpControlUnprotect(buffer, buffer.Length, out outBufLen);

                        if (res != 0)
                        {
                            logger.LogWarning($"SRTCP unprotect failed, result {res}.");
                            return;
                        }
                        else
                        {
                            buffer = buffer.Take(outBufLen).ToArray();
                        }
                    }

                    var rtcpPkt = new RTCPCompoundPacket(buffer);

                    if (rtcpPkt != null)
                    {
                        if (rtcpPkt.Bye != null)
                        {
                            logger.LogDebug($"RTCP BYE received for SSRC {rtcpPkt.Bye.SSRC}, reason {rtcpPkt.Bye.Reason}.");

                            OnRtcpBye?.Invoke(rtcpPkt.Bye.Reason);
                        }
                        else if (!m_isClosed)
                        {
                            var rtcpSession = GetRtcpSession(rtcpPkt);
                            if (rtcpSession != null)
                            {
                                rtcpSession.ReportReceived(remoteEndPoint, rtcpPkt);
                                OnReceiveReport?.Invoke(rtcpSession.MediaType, rtcpPkt);
                            }
                            else
                            {
                                logger.LogWarning("Could not match an RTCP packet against any SSRC's in the session.");
                            }
                        }
                    }
                    else
                    {
                        logger.LogWarning("Failed to parse RTCP compound report.");
                    }

                    #endregion
                }
                else
                {
                    #region RTP packet.

                    if (!m_isClosed)
                    {
                        if (m_srtpUnprotect != null)
                        {
                            int outBufLen = 0;
                            int res = m_srtpUnprotect(buffer, buffer.Length, out outBufLen);

                            if (res != 0)
                            {
                                logger.LogWarning($"SRTP unprotect failed, result {res}.");
                                return;
                            }
                            else
                            {
                                buffer = buffer.Take(outBufLen).ToArray();
                            }
                        }

                        var rtpPacket = new RTPPacket(buffer);

                        SDPMediaTypesEnum? rtpMediaType = null;

                        // Check whether this is an RTP event.
                        if (RemoteRtpEventPayloadID != 0 && rtpPacket.Header.PayloadType == RemoteRtpEventPayloadID)
                        {
                            RTPEvent rtpEvent = new RTPEvent(rtpPacket.Payload);
                            OnRtpEvent?.Invoke(rtpEvent);
                        }
                        else
                        {
                            // Attempt to determine the media type for the RTP packet.
                            if (m_isMediaMultiplexed)
                            {
                                rtpMediaType = GetMediaTypeForRtpPacket(rtpPacket.Header);
                            }
                            else
                            {
                                rtpMediaType = GetMediaTypeForLocalEndPoint(localEndPoint);
                            }

                            // Set the remote track SSRC so that RTCP reports can match the media type.
                            if (rtpMediaType == SDPMediaTypesEnum.audio && AudioRemoteTrack?.Ssrc == 0)
                            {
                                logger.LogDebug($"Set remote audio track SSRC to {rtpPacket.Header.SyncSource}.");
                                AudioRemoteTrack.Ssrc = rtpPacket.Header.SyncSource;
                            }
                            else if (rtpMediaType == SDPMediaTypesEnum.video && VideoRemoteTrack?.Ssrc == 0)
                            {
                                logger.LogDebug($"Set remote video track SSRC to {rtpPacket.Header.SyncSource}.");
                                VideoRemoteTrack.Ssrc = rtpPacket.Header.SyncSource;
                            }

                            SDPMediaTypesEnum mediaType = (rtpMediaType.HasValue) ? rtpMediaType.Value : DEFAULT_MEDIA_TYPE;
                            OnRtpPacketReceived?.Invoke(mediaType, rtpPacket);

                            // Used for reporting purposes.
                            if (rtpMediaType == SDPMediaTypesEnum.audio && m_audioRtcpSession != null)
                            {
                                m_audioRtcpSession.RecordRtpPacketReceived(rtpPacket);
                            }
                            else if (rtpMediaType == SDPMediaTypesEnum.video && m_videoRtcpSession != null)
                            {
                                m_videoRtcpSession.RecordRtpPacketReceived(rtpPacket);
                            }
                        }
                    }

                    #endregion
                }
            }
        }

        /// <summary>
        /// Attempts to determine which media stream a received RTP packet is for based on the RTP socket
        /// it was received on. This is for cases where media multiplexing is not in use (i.e. legacy RTP).
        /// </summary>
        /// <param name="localEndPoint">The local end point the RTP packet was received on.</param>
        /// <returns>The media type for the received packet or null if it could not be determined.</returns>
        private SDPMediaTypesEnum? GetMediaTypeForLocalEndPoint(IPEndPoint localEndPoint)
        {
            if (m_rtpChannels.ContainsKey(SDPMediaTypesEnum.audio) && m_rtpChannels[SDPMediaTypesEnum.audio].RTPPort == localEndPoint.Port)
            {
                return SDPMediaTypesEnum.audio;
            }
            else if (m_rtpChannels.ContainsKey(SDPMediaTypesEnum.video) && m_rtpChannels[SDPMediaTypesEnum.video].RTPPort == localEndPoint.Port)
            {
                return SDPMediaTypesEnum.video;
            }
            else
            {
                return null;
            }
        }

        /// <summary>
        /// Attempts to determine which media stream a received RTP packet is for.
        /// </summary>
        /// <param name="header">The header of the received RTP packet.</param>
        /// <returns>The media type for the received packet or null if it could not be determined.</returns>
        private SDPMediaTypesEnum? GetMediaTypeForRtpPacket(RTPHeader header)
        {
            if (AudioRemoteTrack != null && AudioRemoteTrack.Ssrc == header.SyncSource)
            {
                return SDPMediaTypesEnum.audio;
            }
            else if (VideoRemoteTrack != null && VideoRemoteTrack.Ssrc == header.SyncSource)
            {
                return SDPMediaTypesEnum.video;
            }
            else if (AudioRemoteTrack != null && AudioRemoteTrack.IsPayloadIDMatch(header.PayloadType))
            {
                return SDPMediaTypesEnum.audio;
            }
            else if (VideoRemoteTrack != null && VideoRemoteTrack.IsPayloadIDMatch(header.PayloadType))
            {
                return SDPMediaTypesEnum.video;
            }

            logger.LogWarning($"An RTP packet with payload ID {header.PayloadType} was received that could not be matched to an audio or video stream.");
            return null;
        }

        /// <summary>
        /// Attempts to get the RTCP session that matches a received RTCP report.
        /// </summary>
        /// <param name="rtcpPkt">The RTCP compound packet received from the remote party.</param>
        /// <returns>If a match could be found an SSRC the RTCP session otherwise null.</returns>
        private RTCPSession GetRtcpSession(RTCPCompoundPacket rtcpPkt)
        {
            if (rtcpPkt.SenderReport != null)
            {
                if (AudioRemoteTrack != null && rtcpPkt.SenderReport.SSRC == AudioRemoteTrack.Ssrc)
                {
                    return m_audioRtcpSession;
                }
                else if (VideoRemoteTrack != null && rtcpPkt.SenderReport.SSRC == VideoRemoteTrack.Ssrc)
                {
                    return m_videoRtcpSession;
                }
            }
            else if (rtcpPkt.ReceiverReport != null)
            {
                if (AudioRemoteTrack != null && rtcpPkt.ReceiverReport.SSRC == AudioRemoteTrack.Ssrc)
                {
                    return m_audioRtcpSession;
                }
                else if (VideoRemoteTrack != null && rtcpPkt.ReceiverReport.SSRC == VideoRemoteTrack.Ssrc)
                {
                    return m_videoRtcpSession;
                }
            }

            // No match on SR/RR SSRC. Check the individual reception reports for a known SSRC.
            List<ReceptionReportSample> receptionReports = null;

            if (rtcpPkt.SenderReport != null)
            {
                receptionReports = rtcpPkt.SenderReport.ReceptionReports;
            }
            else if (rtcpPkt.ReceiverReport != null)
            {
                receptionReports = rtcpPkt.ReceiverReport.ReceptionReports;
            }

            if (receptionReports != null && receptionReports.Count > 0)
            {
                foreach (var recRep in receptionReports)
                {
                    if (AudioLocalTrack != null && recRep.SSRC == AudioLocalTrack.Ssrc)
                    {
                        return m_audioRtcpSession;
                    }
                    else if (VideoLocalTrack != null && recRep.SSRC == VideoLocalTrack.Ssrc)
                    {
                        return m_videoRtcpSession;
                    }
                }
            }

            return null;
        }

        /// <summary>
        /// Does the actual sending of an RTP packet using the specified data and header values.
        /// </summary>
        /// <param name="rtpChannel">The RTP channel to send from.</param>
        /// <param name="dstRtpSocket">Destination to send to.</param>
        /// <param name="data">The RTP packet payload.</param>
        /// <param name="timestamp">The RTP header timestamp.</param>
        /// <param name="markerBit">The RTP header marker bit.</param>
        /// <param name="payloadType">The RTP header payload type.</param>
        private void SendRtpPacket(RTPChannel rtpChannel, IPEndPoint dstRtpSocket, byte[] data, uint timestamp, int markerBit, int payloadType, uint ssrc, ushort seqNum, RTCPSession rtcpSession)
        {
            if (IsSecure && !IsSecureContextReady)
            {
                logger.LogWarning("SendRtpPacket cannot be called on a secure session before calling SetSecurityContext.");
            }
            else
            {
                int srtpProtectionLength = (m_srtpProtect != null) ? SRTP_MAX_PREFIX_LENGTH : 0;

                RTPPacket rtpPacket = new RTPPacket(data.Length + srtpProtectionLength);
                rtpPacket.Header.SyncSource = ssrc;
                rtpPacket.Header.SequenceNumber = seqNum;
                rtpPacket.Header.Timestamp = timestamp;
                rtpPacket.Header.MarkerBit = markerBit;
                rtpPacket.Header.PayloadType = payloadType;

                Buffer.BlockCopy(data, 0, rtpPacket.Payload, 0, data.Length);

                var rtpBuffer = rtpPacket.GetBytes();

                if (m_srtpProtect == null)
                {
                    rtpChannel.SendAsync(RTPChannelSocketsEnum.RTP, dstRtpSocket, rtpBuffer);
                }
                else
                {
                    int outBufLen = 0;
                    int rtperr = m_srtpProtect(rtpBuffer, rtpBuffer.Length - srtpProtectionLength, out outBufLen);
                    if (rtperr != 0)
                    {
                        logger.LogError("SendRTPPacket protection failed, result " + rtperr + ".");
                    }
                    else
                    {
                        rtpChannel.SendAsync(RTPChannelSocketsEnum.RTP, dstRtpSocket, rtpBuffer.Take(outBufLen).ToArray());
                    }
                }
                m_lastRtpTimestamp = timestamp;

                rtcpSession?.RecordRtpPacketSend(rtpPacket);
            }
        }

        /// <summary>
        /// Sends the RTCP report to the remote call party.
        /// </summary>
        /// <param name="report">RTCP report to send.</param>
        private void SendRtcpReport(SDPMediaTypesEnum mediaType, RTCPCompoundPacket report)
        {
            IPEndPoint controlDstEndPoint = null;
            if (m_isMediaMultiplexed || mediaType == SDPMediaTypesEnum.audio)
            {
                controlDstEndPoint = AudioControlDestinationEndPoint;
            }
            else if (mediaType == SDPMediaTypesEnum.video)
            {
                controlDstEndPoint = VideoControlDestinationEndPoint;
            }

            if (IsSecure && !IsSecureContextReady)
            {
                logger.LogWarning("SendRtcpReport cannot be called on a secure session before calling SetSecurityContext.");
            }
            else if (controlDstEndPoint != null)
            {
                var reportBytes = report.GetBytes();

                //logger.LogDebug($"SendRtcpReport: {reportBytes.HexStr()}");

                var sendOnSocket = (m_isRtcpMultiplexed) ? RTPChannelSocketsEnum.RTP : RTPChannelSocketsEnum.Control;

                var rtpChannel = GetRtpChannel(mediaType);

                if (m_srtcpControlProtect == null)
                {
                    rtpChannel.SendAsync(sendOnSocket, controlDstEndPoint, reportBytes);
                }
                else
                {
                    byte[] sendBuffer = new byte[reportBytes.Length + SRTP_MAX_PREFIX_LENGTH];
                    Buffer.BlockCopy(reportBytes, 0, sendBuffer, 0, reportBytes.Length);

                    int outBufLen = 0;
                    int rtperr = m_srtcpControlProtect(sendBuffer, sendBuffer.Length - SRTP_MAX_PREFIX_LENGTH, out outBufLen);
                    if (rtperr != 0)
                    {
                        logger.LogWarning("SRTP RTCP packet protection failed, result " + rtperr + ".");
                    }
                    else
                    {
                        rtpChannel.SendAsync(sendOnSocket, controlDstEndPoint, sendBuffer.Take(outBufLen).ToArray());
                    }
                }

                OnSendReport?.Invoke(mediaType, report);
            }
        }

        /// <summary>
        /// Utility function to create RtpJpegHeader either for initial packet or template for further packets
        /// 
        /// <code>
        /// 0                   1                   2                   3
        /// 0 1 2 3 4 5 6 7 8 9 0 1 2 3 4 5 6 7 8 9 0 1 2 3 4 5 6 7 8 9 0 1
        /// +-+-+-+-+-+-+-+-+-+-+-+-+-+-+-+-+-+-+-+-+-+-+-+-+-+-+-+-+-+-+-+-+
        /// | Type-specific |              Fragment Offset                  |
        /// +-+-+-+-+-+-+-+-+-+-+-+-+-+-+-+-+-+-+-+-+-+-+-+-+-+-+-+-+-+-+-+-+
        /// |      Type     |       Q       |     Width     |     Height    |
        /// +-+-+-+-+-+-+-+-+-+-+-+-+-+-+-+-+-+-+-+-+-+-+-+-+-+-+-+-+-+-+-+-+
        /// </code>
        /// </summary>
        /// <param name="fragmentOffset"></param>
        /// <param name="quality"></param>
        /// <param name="width"></param>
        /// <param name="height"></param>
        /// <returns></returns>
        private static byte[] CreateLowQualityRtpJpegHeader(uint fragmentOffset, int quality, int width, int height)
        {
            byte[] rtpJpegHeader = new byte[8] { 0x00, 0x00, 0x00, 0x00, 0x01, 0x00, 0x00, 0x00 };

            // Byte 0: Type specific
            //http://tools.ietf.org/search/rfc2435#section-3.1.1

            // Bytes 1 to 3: Three byte fragment offset
            //http://tools.ietf.org/search/rfc2435#section-3.1.2

            if (BitConverter.IsLittleEndian)
            {
                fragmentOffset = NetConvert.DoReverseEndian(fragmentOffset);
            }

            byte[] offsetBytes = BitConverter.GetBytes(fragmentOffset);
            rtpJpegHeader[1] = offsetBytes[2];
            rtpJpegHeader[2] = offsetBytes[1];
            rtpJpegHeader[3] = offsetBytes[0];

            // Byte 4: JPEG Type.
            //http://tools.ietf.org/search/rfc2435#section-3.1.3

            //Byte 5: http://tools.ietf.org/search/rfc2435#section-3.1.4 (Q)
            rtpJpegHeader[5] = (byte)quality;

            // Byte 6: http://tools.ietf.org/search/rfc2435#section-3.1.5 (Width)
            rtpJpegHeader[6] = (byte)(width / 8);

            // Byte 7: http://tools.ietf.org/search/rfc2435#section-3.1.6 (Height)
            rtpJpegHeader[7] = (byte)(height / 8);

            return rtpJpegHeader;
        }

        /// <summary>
        /// Event handler for the RTP channel closure.
        /// </summary>
        private void OnRTPChannelClosed(string reason)
        {
            CloseSession(reason);
        }

        protected virtual void Dispose(bool disposing)
        {
            CloseSession(null);
        }

        public void Dispose()
        {
            CloseSession(null);
        }
    }
}
<|MERGE_RESOLUTION|>--- conflicted
+++ resolved
@@ -1,1640 +1,1635 @@
-﻿//-----------------------------------------------------------------------------
-// Filename: RTPSession.cs
-//
-// Description: Represents an RTP session constituted of a single media stream. The session
-// does not control the sockets as they may be shared by multiple sessions.
-//
-// Author(s):
-// Aaron Clauson (aaron@sipsorcery.com)
-//
-// History:
-// 25 Aug 2019	Aaron Clauson	Created, Montreux, Switzerland.
-// 12 Nov 2019  Aaron Clauson   Added send event method.
-// 07 Dec 2019  Aaron Clauson   Big refactor. Brought in a lot of functions previously
-//                              in the RTPChannel class.
-// 16 Mar 2020  Aaron Clauson   Adjustments to make consistent with WebRTC specification.
-//
-// License: 
-// BSD 3-Clause "New" or "Revised" License, see included LICENSE.md file.
-//-----------------------------------------------------------------------------
-
-using System;
-using System.Collections.Generic;
-using System.Linq;
-using System.Net;
-using System.Net.Sockets;
-using System.Threading;
-using System.Threading.Tasks;
-using Microsoft.Extensions.Logging;
-using SIPSorcery.Sys;
-
-namespace SIPSorcery.Net
-{
-    public delegate int ProtectRtpPacket(byte[] payload, int length, out int outputBufferLength);
-
-    /// <summary>
-    /// The type of a Session Description.
-    /// </summary>
-    /// <remarks>
-    /// As specified in https://www.w3.org/TR/webrtc/#rtcsdptype.
-    /// </remarks>
-    public enum RTCSdpType
-    {
-        answer = 0,
-        offer = 1,
-        pranswer = 2,
-        rollback = 3
-    }
-
-    /// <summary>
-    /// Options for creating the SDP offer.
-    /// </summary>
-    /// <remarks>
-    /// As specified in https://www.w3.org/TR/webrtc/#dictionary-rtcofferoptions-members.
-    /// </remarks>
-    public class RTCOfferOptions
-    {
-        /// <summary>
-        /// Optional. The remote address that was used for signalling during the connection
-        /// set up. For non-ICE RTP sessions this can be used to determine the best local
-        /// IP address to use in an SDP offer/answer.
-        /// </summary>
-        //public IPAddress RemoteSignallingAddress;
-
-        /// <summary>
-        /// If true then a new set of ICE credentials will be generated otherwise any
-        /// existing set of credentials will be used.
-        /// </summary>
-        public bool iceRestart;
-    }
-
-    /// <summary>
-    /// Initialiser for the RTCSessionDescription instance.
-    /// </summary>
-    /// <remarks>
-    /// As specified in https://www.w3.org/TR/webrtc/#rtcsessiondescription-class.
-    /// </remarks>
-    public class RTCSessionDescriptionInit
-    {
-        /// <summary>
-        /// The type of the Session Description.
-        /// </summary>
-        public RTCSdpType type;
-
-        /// <summary>
-        /// A string representation of the Session Description.
-        /// </summary>
-        public string sdp;
-    }
-
-    /// <summary>
-    /// Options for creating an SDP answer.
-    /// </summary>
-    /// <remarks>
-    /// As specified in https://www.w3.org/TR/webrtc/#dictionary-rtcofferansweroptions-members.
-    /// </remarks>
-    public class RTCAnswerOptions
-    {
-        // Note: At the time of writing there are no answer options in the WebRTC specification.
-    }
-
-    /// <summary>
-    /// 
-    /// </summary>
-    /// <remarks>
-    /// As specified in https://www.w3.org/TR/webrtc/#rtcsessiondescription-class.
-    /// </remarks>
-    public class RTCSessionDescription
-    {
-        /// <summary>
-        /// The type of the Session Description.
-        /// </summary>
-        public RTCSdpType type;
-
-        /// <summary>
-        /// A string representation of the Session Description.
-        /// </summary>
-        public string sdp;
-
-        /// <summary>
-        /// Creates a new session description instance.
-        /// </summary>
-        /// <param name="init">Optional. Initialisation properties to control the creation of the session object.</param>
-        public RTCSessionDescription(RTCSessionDescriptionInit init)
-        {
-            if(init != null)
-            {
-                type = init.type;
-                sdp = init.sdp;
-            }
-        }
-    }
-
-    public class MediaStreamTrack
-    {
-        public SDPMediaTypesEnum Kind { get; private set; }
-        public uint Ssrc { get; internal set; }
-        public ushort SeqNum { get; internal set; }
-        public uint Timestamp { get; internal set; }
-
-        /// <summary>
-        /// Indicates whether this track was sourced by a remote connection.
-        /// </summary>
-        public bool IsRemote { get; set; }
-
-        /// <summary>
-        /// The media capabilities supported by this track.
-        /// </summary>
-        public List<SDPMediaFormat> Capabilties { get; private set; }
-
-        /// <summary>
-        /// Holds the SDP and flow state of the track.
-        /// </summary>
-        public RTCRtpTransceiver Transceiver { get; private set; }
-
-        /// <summary>
-        /// Creates a lightweight class to track a media stream track within an RTP session 
-        /// When supporting RFC3550 (the standard RTP specification) the relationship between
-        /// an RTP stream and session is 1:1. For WebRTC and RFC8101 there can be multiple
-        /// streams per session.
-        /// </summary>
-        /// <param name="mid">The media ID for this track. Must match the value set in the SDP.</param>
-        /// <param name="kind">The type of media for this stream. There can only be one
-        /// stream per media type.</param>
-        /// <param name="capabilties">The capabilities for the track being added. Where the same media
-        /// type is supported locally and remotely only the mutual capabilities can be used. This will
-        /// occur if we receive an SDP offer (add track initiated by the remote party) and we need
-        /// to remove capabilities we don't support.</param>
-        public MediaStreamTrack(string mid, SDPMediaTypesEnum kind, bool isRemote, List<SDPMediaFormat> capabilties)
-        {
-            Transceiver = new RTCRtpTransceiver(mid);
-            Kind = kind;
-            IsRemote = isRemote;
-            Capabilties = capabilties;
-
-            if (!isRemote)
-            {
-                InitForSending();
-            }
-        }
-
-        public void InitForSending()
-        {
-            Ssrc = Convert.ToUInt32(Crypto.GetRandomInt(0, Int32.MaxValue));
-            SeqNum = Convert.ToUInt16(Crypto.GetRandomInt(0, UInt16.MaxValue));
-        }
-
-        /// <summary>
-        /// Checks whether the payload ID in an RTP packet received from the remote call party
-        /// is in this track's list.
-        /// </summary>
-        /// <param name="payloadID">The payload ID to check against.</param>
-        /// <returns>True if the payload ID matches one of the codecs for this stream. False if not.</returns>
-        public bool IsPayloadIDMatch(int payloadID)
-        {
-            return Capabilties.Any(x => x.FormatID == payloadID.ToString());
-        }
-    }
-
-    /// <summary>
-    /// Describes a pairing of an RTP sender and receiver and their shared state. The state
-    /// is set by and relevant for the SDP that is controlling the RTP.
-    /// </summary>
-    public class RTCRtpTransceiver
-    {
-        /// <summary>
-        /// The media ID of the SDP m-line associated with this transceiver.
-        /// </summary>
-        public string MID { get; private set; }
-
-        /// <summary>
-        /// The current state of the RTP flow between us and the remote party.
-        /// </summary>
-        public MediaStreamStatusEnum Direction { get; private set; } = MediaStreamStatusEnum.SendRecv;
-
-        public RTCRtpTransceiver(string mid)
-        {
-            MID = mid;
-        }
-
-        public void SetStreamStatus(MediaStreamStatusEnum direction)
-        {
-            Direction = direction;
-        }
-    }
-
-    public class RTPSession : IDisposable
-    {
-        private const int RTP_MAX_PAYLOAD = 1400;
-
-        /// <summary>
-        /// From libsrtp: SRTP_MAX_TRAILER_LEN is the maximum length of the SRTP trailer
-        /// (authentication tag and MKI) supported by libSRTP.This value is
-        /// the maximum number of octets that will be added to an RTP packet by
-        /// srtp_protect().
-        /// 
-        /// srtp_protect():
-        /// @warning This function assumes that it can write SRTP_MAX_TRAILER_LEN
-        /// into the location in memory immediately following the RTP packet.
-        /// Callers MUST ensure that this much writable memory is available in
-        /// the buffer that holds the RTP packet.
-        /// 
-        /// srtp_protect_rtcp():
-        /// @warning This function assumes that it can write SRTP_MAX_TRAILER_LEN+4
-        /// to the location in memory immediately following the RTCP packet.
-        /// Callers MUST ensure that this much writable memory is available in
-        /// the buffer that holds the RTCP packet.
-        /// </summary>
-        public const int SRTP_MAX_PREFIX_LENGTH = 148;
-        private const int DEFAULT_AUDIO_CLOCK_RATE = 8000;
-        public const int H264_RTP_HEADER_LENGTH = 2;
-        public const int RTP_EVENT_DEFAULT_SAMPLE_PERIOD_MS = 50; // Default sample period for an RTP event as specified by RFC2833.
-        public const string TELEPHONE_EVENT_ATTRIBUTE = "telephone-event";
-        public const SDPMediaTypesEnum DEFAULT_MEDIA_TYPE = SDPMediaTypesEnum.audio; // If we can't match an RTP payload ID assume it's audio.
-        private const string RTP_MEDIA_PROFILE = "RTP/AVP";
-
-        private static ILogger logger = Log.Logger;
-
-        //private int m_mediaID = 0;
-
-        private AddressFamily m_addressFamily;
-        private bool m_isMediaMultiplexed = false;      // Indicates whether audio and video are multiplexed on a single RTP channel or not.
-        private bool m_isRtcpMultiplexed = false;       // Indicates whether the RTP channel is multiplexing RTP and RTCP packets on the same port.
-        private bool m_rtpEventInProgress;               // Gets set to true when an RTP event is being sent and the normal stream is interrupted.
-        private uint m_lastRtpTimestamp;                 // The last timestamp used in an RTP packet.    
-        private bool m_isClosed;
-
-        internal List<MediaStreamTrack> m_tracks = new List<MediaStreamTrack>();
-        internal Dictionary<SDPMediaTypesEnum, RTPChannel> m_rtpChannels = new Dictionary<SDPMediaTypesEnum, RTPChannel>();
-
-        /// <summary>
-        /// The local audio stream for this session. Will be null if we are not sending audio.
-        /// </summary>
-        internal MediaStreamTrack AudioLocalTrack
-        {
-            get { return m_tracks.SingleOrDefault(x => x.Kind == SDPMediaTypesEnum.audio && !x.IsRemote); }
-        }
-
-        /// <summary>
-        /// The remote audio track for this session. Will be null if the remote party is not sending audio.
-        /// </summary>
-        internal MediaStreamTrack AudioRemoteTrack
-        {
-            get { return m_tracks.SingleOrDefault(x => x.Kind == SDPMediaTypesEnum.audio && x.IsRemote); }
-        }
-
-        /// <summary>
-        /// The reporting session for the audio stream. Will be null if only video is being sent.
-        /// </summary>
-        private RTCPSession m_audioRtcpSession;
-
-        /// <summary>
-        /// The local video track for this session. Will be null if we are not sending video.
-        /// </summary>
-        internal MediaStreamTrack VideoLocalTrack
-        {
-            get { return m_tracks.SingleOrDefault(x => x.Kind == SDPMediaTypesEnum.video && !x.IsRemote); }
-        }
-
-        /// <summary>
-        /// The remote video track for this session. Will be null if the remote party is not sending video.
-        /// </summary>
-        internal MediaStreamTrack VideoRemoteTrack
-        {
-            get { return m_tracks.SingleOrDefault(x => x.Kind == SDPMediaTypesEnum.video && x.IsRemote); }
-        }
-
-        /// <summary>
-        /// The reporting session for the video stream. Will be null if only audio is being sent.
-        /// </summary>
-        private RTCPSession m_videoRtcpSession;
-
-        /// <summary>
-        /// The SDP for our end of the call.
-        /// </summary>
-        public RTCSessionDescription localDescription { get; protected set; }
-
-        /// <summary>
-        /// The SDP offered by the remote call party for this session.
-        /// </summary>
-        public RTCSessionDescription remoteDescription { get; protected set; }
-
-        /// <summary>
-        /// Function pointer to an SRTP context that encrypts an RTP packet.
-        /// </summary>
-        private ProtectRtpPacket m_srtpProtect;
-
-        /// <summary>
-        /// Function pointer to an SRTP context that decrypts an RTP packet.
-        /// </summary>
-        private ProtectRtpPacket m_srtpUnprotect;
-
-        /// <summary>
-        /// Function pointer to an SRTCP context that encrypts an RTP packet.
-        /// </summary>
-        private ProtectRtpPacket m_srtcpControlProtect;
-
-        /// <summary>
-        /// Function pointer to an SRTP context that decrypts an RTP packet.
-        /// </summary>
-        private ProtectRtpPacket m_srtcpControlUnprotect;
-
-        /// <summary>
-        /// Indicates whether this session is using a secure SRTP context to encrypt RTP and
-        /// RTCP packets.
-        /// </summary>
-        public bool IsSecure { get; private set; } = false;
-
-        /// <summary>
-        /// If this session is using a secure context this flag MUST be set to indicate
-        /// the security delegate (SrtpProtect, SrtpUnprotect etc) have been set.
-        /// </summary>
-        public bool IsSecureContextReady { get; private set; } = false;
-
-        /// <summary>
-        /// The remote RTP end point this session is sending audio to.
-        /// </summary>
-        public IPEndPoint AudioDestinationEndPoint { get; private set; }
-
-        /// <summary>
-        /// The remote RTP control end point this session is sending to RTCP reports 
-        /// for the audio stream to.
-        /// </summary>
-        public IPEndPoint AudioControlDestinationEndPoint { get; private set; }
-
-        /// <summary>
-        /// The remote RTP end point this session is sending video to.
-        /// </summary>
-        public IPEndPoint VideoDestinationEndPoint { get; private set; }
-
-        /// <summary>
-        /// The remote RTP control end point this session is sending to RTCP reports 
-        /// for the video stream to.
-        /// </summary>
-        public IPEndPoint VideoControlDestinationEndPoint { get; private set; }
-
-        /// <summary>
-        /// In order to detect RTP events from the remote party this property needs to 
-        /// be set to the payload ID they are using.
-        /// </summary>
-        public int RemoteRtpEventPayloadID { get; set; }
-
-        public bool IsClosed { get { return m_isClosed; } }
-
-        /// <summary>
-        /// Indicates whether this session is using audio.
-        /// </summary>
-        public bool HasAudio
-        {
-            get { return m_tracks.Any(x => x.Kind == SDPMediaTypesEnum.audio); }
-        }
-
-        /// <summary>
-        /// Indicates whether this session is using video.
-        /// </summary>
-        public bool HasVideo
-        {
-            get { return m_tracks.Any(x => x.Kind == SDPMediaTypesEnum.video); }
-        }
-
-        /// <summary>
-        /// Gets fired when the session detects that the remote end point 
-        /// has changed. This is useful because the RTP socket advertised in an SDP
-        /// payload will often be different to the one the packets arrive from due
-        /// to NAT.
-        /// 
-        /// The parameters for the event are:
-        ///  - Original remote end point,
-        ///  - Most recent remote end point.
-        /// </summary>
-        //public event Action<IPEndPoint, IPEndPoint> OnReceiveFromEndPointChanged;
-
-        /// <summary>
-        /// Gets fired when an RTP packet is received from a remote party.
-        /// </summary>
-        public event Action<SDPMediaTypesEnum, RTPPacket> OnRtpPacketReceived;
-
-        /// <summary>
-        /// Gets fired when an RTP event is detected on the remote call party's RTP stream.
-        /// </summary>
-        public event Action<RTPEvent> OnRtpEvent;
-
-        /// <summary>
-        /// Gets fired when the RTP session and underlying channel are closed.
-        /// </summary>
-        public event Action<string> OnRtpClosed;
-
-        /// <summary>
-        /// Gets fired when an RTCP BYE packet is received from the remote party.
-        /// The string parameter contains the BYE reason.
-        /// </summary>
-        public event Action<string> OnRtcpBye;
-
-        /// <summary>
-        /// Fires when the connection for a media type is classified as timed out due to not
-        /// receiving any RTP or RTCP packets within the given period.
-        /// </summary>
-        public event Action<SDPMediaTypesEnum> OnTimeout;
-
-        /// <summary>
-        /// Gets fired when an RTCP report is received. This event is for diagnostics only.
-        /// </summary>
-        public event Action<SDPMediaTypesEnum, RTCPCompoundPacket> OnReceiveReport;
-
-        /// <summary>
-        /// Gets fired when an RTCP report is sent. This event is for diagnostics only.
-        /// </summary>
-        public event Action<SDPMediaTypesEnum, RTCPCompoundPacket> OnSendReport;
-
-        /// <summary>
-        /// Creates a new RTP session. The synchronisation source and sequence number are initialised to
-        /// pseudo random values.
-        /// </summary>
-        /// <param name="addrFamily">Determines whether the RTP channel will use an IPv4 or IPv6 socket.</param>
-        /// <param name="isRtcpMultiplexed">If true RTCP reports will be multiplexed with RTP on a single channel.
-        /// If false (standard mode) then a separate socket is used to send and receive RTCP reports.</param>
-        /// <param name="isSecure">If true indicated this session is using SRTP to encrypt and authorise
-        /// RTP and RTCP packets. No communications or reporting will commence until the 
-        /// is explicitly set as complete.</param>
-        public RTPSession(
-            AddressFamily addrFamily,
-            bool isMediaMultiplexed,
-            bool isRtcpMultiplexed,
-            bool isSecure)
-        {
-            m_addressFamily = addrFamily;
-            m_isMediaMultiplexed = isMediaMultiplexed;
-            m_isRtcpMultiplexed = isRtcpMultiplexed;
-            IsSecure = isSecure;
-        }
-
-        /// <summary>
-        /// Adds a media track to this session. A media track represents an audio or video
-        /// stream and can be a local (which means we're sending) or remote (which means
-        /// we're receiving).
-        /// </summary>
-        /// <param name="track">The media track to add to the session.</param>
-        public void addTrack(MediaStreamTrack track)
-        {
-            if (m_isMediaMultiplexed && m_rtpChannels.Count == 0)
-            {
-                // We use audio as the media type when multiplexing.
-                CreateRtpChannel(SDPMediaTypesEnum.audio);
-                m_audioRtcpSession = CreateRtcpSession(SDPMediaTypesEnum.audio);
-            }
-
-            if (track.Kind == SDPMediaTypesEnum.audio)
-            {
-                if (!m_isMediaMultiplexed && !m_rtpChannels.ContainsKey(SDPMediaTypesEnum.audio))
-                {
-                    CreateRtpChannel(SDPMediaTypesEnum.audio);
-                }
-
-                if (m_audioRtcpSession == null)
-                {
-                    m_audioRtcpSession = CreateRtcpSession(SDPMediaTypesEnum.audio);
-                }
-
-                if (!track.IsRemote)
-                {
-                    if (AudioLocalTrack != null)
-                    {
-                        throw new ApplicationException("A local audio track has already been set on this session.");
-                    }
-                    else
-                    {
-                        // Need to create a sending SSRC and set it on the RTCP session. 
-                        track.InitForSending();
-                        m_audioRtcpSession.Ssrc = track.Ssrc;
-                        m_tracks.Add(track);
-                    }
-                }
-                else
-                {
-                    if (AudioRemoteTrack != null)
-                    {
-                        throw new ApplicationException("A remote audio track has already been set on this session.");
-                    }
-                    else
-                    {
-                        m_tracks.Add(track);
-                    }
-                }
-            }
-            else if (track.Kind == SDPMediaTypesEnum.video)
-            {
-                if (!m_isMediaMultiplexed && !m_rtpChannels.ContainsKey(SDPMediaTypesEnum.video))
-                {
-                    CreateRtpChannel(SDPMediaTypesEnum.video);
-                }
-
-                if (m_videoRtcpSession == null)
-                {
-                    m_videoRtcpSession = CreateRtcpSession(SDPMediaTypesEnum.video);
-                }
-
-                if (!track.IsRemote)
-                {
-                    if (VideoLocalTrack != null)
-                    {
-                        throw new ApplicationException("A local video track has already been set on this session.");
-                    }
-                    else
-                    {
-                        // Need to create a sending SSRC and set it on the RTCP session. 
-                        track.InitForSending();
-                        m_videoRtcpSession.Ssrc = track.Ssrc;
-                        m_tracks.Add(track);
-                    }
-                }
-                else
-                {
-                    if (VideoRemoteTrack != null)
-                    {
-                        throw new ApplicationException("A remote video track has already been set on this session.");
-                    }
-                    else
-                    {
-                        m_tracks.Add(track);
-                    }
-                }
-            }
-        }
-
-        /// <summary>
-        /// Generates the SDP for an offer that can be made to a remote user agent.
-        /// </summary>
-        /// <param name="options">Optional. Options to customise the offer.</param>
-        /// <returns>A task that when complete contains the SDP offer.</returns>
-        public virtual Task<RTCSessionDescriptionInit> createOffer(RTCOfferOptions options)
-        {
-            try
-            {
-                IPAddress localAddress = IPAddress.Any;
-
-                if (AudioDestinationEndPoint != null)
-                {
-                    localAddress = NetServices.GetLocalAddressForRemote(AudioDestinationEndPoint.Address);
-                }
-                //else if (options != null && options.RemoteSignallingAddress != null)
-                //{
-                //    localAddress = NetServices.GetLocalAddressForRemote(options.RemoteSignallingAddress);
-                //}
-
-                SDP offerSdp = new SDP(IPAddress.Loopback);
-                offerSdp.SessionId = Crypto.GetRandomInt(5).ToString();
-
-                offerSdp.Connection = new SDPConnectionInformation(localAddress);
-
-                // --- Audio announcement ---
-                if (AudioLocalTrack != null)
-                {
-                    SDPMediaAnnouncement audioAnnouncement = new SDPMediaAnnouncement(
-                        SDPMediaTypesEnum.audio,
-                       m_rtpChannels[SDPMediaTypesEnum.audio].RTPPort,
-                       AudioLocalTrack.Capabilties);
-
-                    audioAnnouncement.Transport = RTP_MEDIA_PROFILE;
-                    audioAnnouncement.MediaStreamStatus = AudioLocalTrack.Transceiver.Direction;
-
-                    offerSdp.Media.Add(audioAnnouncement);
-                }
-
-                // --- Video announcement ---
-                if (VideoLocalTrack != null)
-                {
-                    SDPMediaAnnouncement videoAnnouncement = new SDPMediaAnnouncement(
-                        SDPMediaTypesEnum.video,
-                        m_rtpChannels[SDPMediaTypesEnum.video].RTPPort,
-                       VideoLocalTrack.Capabilties);
-
-                    videoAnnouncement.Transport = RTP_MEDIA_PROFILE;
-                    videoAnnouncement.MediaStreamStatus = VideoLocalTrack.Transceiver.Direction;
-
-                    offerSdp.Media.Add(videoAnnouncement);
-                }
-
-                RTCSessionDescriptionInit descriptionInit = new RTCSessionDescriptionInit
-                {
-                    type = RTCSdpType.offer,
-                    sdp = offerSdp.ToString()
-                };
-
-                return Task.FromResult(descriptionInit);
-            }
-            catch (Exception excp)
-            {
-                logger.LogError("Exception createOffer. " + excp);
-                throw;
-            }
-        }
-
-        /// <summary>
-        /// Generates an SDP answer in response to an offer.
-        /// </summary>
-        /// <param name="options">Optional. Options to customise the answer.</param>
-        /// <returns>A task that when complete contains the SDP answer.</returns>
-        public virtual Task<RTCSessionDescriptionInit> createAnswer(RTCAnswerOptions options)
-        {
-            if (remoteDescription == null)
-            {
-                throw new ApplicationException("The remote SDP description is not set, cannot create SDP answer.");
-            }
-            else
-            {
-                // TODO: the answer needs to take into account the remote SDP.
-                return createOffer(null);
-            }
-        }
-
-        /// <summary>
-        /// Sets the local SDP description for this session.
-        /// </summary>
-        /// <param name="sessionDescriptionn">The SDP that will be set as the local description.</param>
-        public virtual async Task setLocalDescription(RTCSessionDescriptionInit description)
-        {
-            if (description == null)
-            {
-                description = await createOffer(null).ConfigureAwait(false);
-            }
-
-            localDescription = new RTCSessionDescription(description);
-        }
-
-        /// <summary>
-        /// Sets the remote SDP description for this session.
-        /// </summary>
-        /// <param name="sessionDescription">The SDP that will be set as the remote description.</param>
-        public virtual Task setRemoteDescription(RTCSessionDescriptionInit description)
-        {
-            remoteDescription = new RTCSessionDescription(description);
-
-<<<<<<< HEAD
-            var remoteSdp = SDP.ParseSDPDescription(remoteDescription.sdp);
-
-            var audioAnnounce = remoteSdp.Media.Where(x => x.Media == SDPMediaTypesEnum.audio).FirstOrDefault();
-=======
-            var connAddr = IPAddress.Parse(sessionDescription.sdp.Connection.ConnectionAddress);
-
-            var audioAnnounce = sessionDescription.sdp.Media.Where(x => x.Media == SDPMediaTypesEnum.audio).FirstOrDefault();
->>>>>>> 13db0119
-            if (audioAnnounce != null && audioAnnounce.Port != 0)
-            {
-                if (!m_tracks.Any(x => x.Kind == SDPMediaTypesEnum.audio && x.IsRemote))
-                {
-                    // First time we've heard about the remote party's audio stream.
-                    logger.LogDebug("Adding remote audio track to session.");
-
-                    var remoteAudioTrack = new MediaStreamTrack(audioAnnounce.MediaID, SDPMediaTypesEnum.audio, true, audioAnnounce.MediaFormats);
-                    addTrack(remoteAudioTrack);
-
-                    var audioAddr = (audioAnnounce.Connection != null) ? IPAddress.Parse(audioAnnounce.Connection.ConnectionAddress) : connAddr;
-                    AudioDestinationEndPoint = new IPEndPoint(audioAddr, audioAnnounce.Port);
-                    AudioControlDestinationEndPoint = new IPEndPoint(audioAddr, audioAnnounce.Port + 1);
-
-                    foreach (var mediaFormat in audioAnnounce.MediaFormats)
-                    {
-                        if (mediaFormat.FormatAttribute?.StartsWith(TELEPHONE_EVENT_ATTRIBUTE) == true)
-                        {
-                            if (int.TryParse(mediaFormat.FormatID, out var remoteRtpEventPayloadID))
-                            {
-                                RemoteRtpEventPayloadID = remoteRtpEventPayloadID;
-                            }
-                            break;
-                        }
-                    }
-
-                }
-                else
-                {
-                    // TODO check if we need to make adjustments to the remote audio track.
-                }
-            }
-            else
-            {
-                // No remote audio track. Remove any local one.
-                if (m_tracks.Any(x => x.Kind == SDPMediaTypesEnum.audio))
-                {
-                    m_tracks.Remove(m_tracks.Where(x => x.Kind == SDPMediaTypesEnum.audio).Single());
-                }
-            }
-
-            var videoAnnounce = remoteSdp.Media.Where(x => x.Media == SDPMediaTypesEnum.video).FirstOrDefault();
-            if (videoAnnounce != null && videoAnnounce.Port != 0)
-            {
-                if (!m_tracks.Any(x => x.Kind == SDPMediaTypesEnum.video && x.IsRemote))
-                {
-                    // First time we've heard about the remote party's video stream.
-                    logger.LogDebug("Adding remote video track to session.");
-
-                    var remoteVideoTrack = new MediaStreamTrack(videoAnnounce.MediaID, SDPMediaTypesEnum.video, true, videoAnnounce.MediaFormats);
-                    addTrack(remoteVideoTrack);
-
-                    var videoAddr = (videoAnnounce.Connection != null) ? IPAddress.Parse(videoAnnounce.Connection.ConnectionAddress) : connAddr;
-                    VideoDestinationEndPoint = new IPEndPoint(videoAddr, audioAnnounce.Port);
-                    VideoControlDestinationEndPoint = new IPEndPoint(videoAddr, audioAnnounce.Port + 1);
-                }
-                else
-                {
-                    // TODO check if we need to make adjustments to the remote video track.
-                }
-            }
-            else
-            {
-                // No remote video track. Remove any local one.
-                if (m_tracks.Any(x => x.Kind == SDPMediaTypesEnum.video))
-                {
-                    m_tracks.Remove(m_tracks.Where(x => x.Kind == SDPMediaTypesEnum.video).Single());
-                }
-            }
-
-            return Task.CompletedTask;
-        }
-
-        /// <summary>
-        /// Gets the RTP channel being used to send and receive the specified media type for this session.
-        /// If media multiplexing is being used there will only a single RTP channel.
-        /// </summary>
-        public RTPChannel GetRtpChannel(SDPMediaTypesEnum mediaType)
-        {
-            if (m_isMediaMultiplexed)
-            {
-                return m_rtpChannels.FirstOrDefault().Value;
-            }
-            else if (m_rtpChannels.ContainsKey(mediaType))
-            {
-                return m_rtpChannels[mediaType];
-            }
-            else
-            {
-                return null;
-            }
-        }
-
-        private RTPChannel CreateRtpChannel(SDPMediaTypesEnum mediaType)
-        {
-            var channelAddress = (m_addressFamily == AddressFamily.InterNetworkV6) ? IPAddress.IPv6Any : IPAddress.Any;
-            var rtpChannel = new RTPChannel(channelAddress, !m_isRtcpMultiplexed);
-            m_rtpChannels.Add(mediaType, rtpChannel);
-
-            rtpChannel.OnRTPDataReceived += OnReceive;
-            rtpChannel.OnControlDataReceived += OnReceive; // RTCP packets could come on RTP or control socket.
-            rtpChannel.OnClosed += OnRTPChannelClosed;
-
-            // Start the RTP, and if required the Control, socket receivers and the RTCP session.
-            rtpChannel.Start();
-
-            return rtpChannel;
-        }
-
-        private RTCPSession CreateRtcpSession(SDPMediaTypesEnum mediaType)
-        {
-            var rtcpSession = new RTCPSession(mediaType, 0);
-            rtcpSession.OnTimeout += (mt) => OnTimeout?.Invoke(mt);
-            rtcpSession.OnReportReadyToSend += SendRtcpReport;
-            if (!IsSecure)
-            {
-                rtcpSession.Start();
-            }
-
-            return rtcpSession;
-        }
-
-        /// <summary>
-        /// Sets the Secure RTP (SRTP) delegates and marks this session as ready for communications.
-        /// </summary>
-        /// <param name="protectRtp">SRTP encrypt RTP packet delegate.</param>
-        /// <param name="unprotectRtp">SRTP decrypt RTP packet delegate.</param>
-        /// <param name="protectRtcp">SRTP encrypt RTCP packet delegate.</param>
-        /// <param name="unprotectRtcp">SRTP decrypt RTCP packet delegate.</param>
-        public void SetSecurityContext(
-            ProtectRtpPacket protectRtp,
-            ProtectRtpPacket unprotectRtp,
-            ProtectRtpPacket protectRtcp,
-            ProtectRtpPacket unprotectRtcp)
-        {
-            m_srtpProtect = protectRtp;
-            m_srtpUnprotect = unprotectRtp;
-            m_srtcpControlProtect = protectRtcp;
-            m_srtcpControlUnprotect = unprotectRtcp;
-
-            IsSecureContextReady = true;
-
-            // Start the reporting sessions.
-            m_audioRtcpSession?.Start();
-            m_videoRtcpSession?.Start();
-
-            logger.LogDebug("Secure context successfully set on RTPSession.");
-        }
-
-        public void SetDestination(SDPMediaTypesEnum mediaType, IPEndPoint rtpEndPoint, IPEndPoint rtcpEndPoint)
-        {
-            if (mediaType == SDPMediaTypesEnum.audio)
-            {
-                AudioDestinationEndPoint = rtpEndPoint;
-                AudioControlDestinationEndPoint = rtcpEndPoint;
-            }
-            else if (mediaType == SDPMediaTypesEnum.video)
-            {
-                VideoDestinationEndPoint = rtpEndPoint;
-                VideoControlDestinationEndPoint = rtcpEndPoint;
-            }
-        }
-
-        public void SendAudioFrame(uint duration, int payloadTypeID, byte[] buffer)
-        {
-            if (m_isClosed || m_rtpEventInProgress || AudioDestinationEndPoint == null)
-            {
-                return;
-            }
-
-            try
-            {
-                var audioTrack = m_tracks.Where(x => x.Kind == SDPMediaTypesEnum.audio && !x.IsRemote).FirstOrDefault();
-
-                if (audioTrack == null)
-                {
-                    logger.LogWarning("SendAudio was called on an RTP session without an audio stream.");
-                }
-                else
-                {
-                    for (int index = 0; index * RTP_MAX_PAYLOAD < buffer.Length; index++)
-                    {
-                        audioTrack.SeqNum = (ushort)(audioTrack.SeqNum % UInt16.MaxValue);
-
-                        int offset = (index == 0) ? 0 : (index * RTP_MAX_PAYLOAD);
-                        int payloadLength = (offset + RTP_MAX_PAYLOAD < buffer.Length) ? RTP_MAX_PAYLOAD : buffer.Length - offset;
-                        byte[] payload = new byte[payloadLength];
-
-                        Buffer.BlockCopy(buffer, offset, payload, 0, payloadLength);
-
-                        // RFC3551 specifies that for audio the marker bit should always be 0 except for when returning
-                        // from silence suppression. For video the marker bit DOES get set to 1 for the last packet
-                        // in a frame.
-                        int markerBit = 0;
-
-                        var audioRtpChannel = GetRtpChannel(SDPMediaTypesEnum.audio);
-                        SendRtpPacket(audioRtpChannel, AudioDestinationEndPoint, payload, audioTrack.Timestamp, markerBit, payloadTypeID, audioTrack.Ssrc, audioTrack.SeqNum++, m_audioRtcpSession);
-
-                        //logger.LogDebug($"send audio { audioRtpChannel.RTPLocalEndPoint}->{AudioDestinationEndPoint}.");
-                    }
-
-                    audioTrack.Timestamp += duration;
-                }
-            }
-            catch (SocketException sockExcp)
-            {
-                logger.LogError("SocketException SendAudioFrame. " + sockExcp.Message);
-            }
-        }
-
-        /// <summary>
-        /// Sends a VP8 frame as one or more RTP packets.
-        /// </summary>
-        /// <param name="timestamp">The timestamp to place in the RTP header. Needs
-        /// to be based on a 90Khz clock.</param>
-        /// <param name="payloadTypeID">The payload ID to place in the RTP header.</param>
-        /// <param name="buffer">The VP8 encoded payload.</param>
-        public void SendVp8Frame(uint duration, int payloadTypeID, byte[] buffer)
-        {
-            var dstEndPoint = m_isMediaMultiplexed ? AudioDestinationEndPoint : VideoDestinationEndPoint;
-
-            if (m_isClosed || m_rtpEventInProgress || dstEndPoint == null)
-            {
-                return;
-            }
-
-            try
-            {
-                var videoTrack = m_tracks.Where(x => x.Kind == SDPMediaTypesEnum.video && !x.IsRemote).FirstOrDefault();
-
-                if (videoTrack == null)
-                {
-                    logger.LogWarning("SendVp8Frame was called on an RTP session without a video stream.");
-                }
-                else
-                {
-                    for (int index = 0; index * RTP_MAX_PAYLOAD < buffer.Length; index++)
-                    {
-                        videoTrack.SeqNum = (ushort)(videoTrack.SeqNum % UInt16.MaxValue);
-
-                        int offset = index * RTP_MAX_PAYLOAD;
-                        int payloadLength = (offset + RTP_MAX_PAYLOAD < buffer.Length) ? RTP_MAX_PAYLOAD : buffer.Length - offset;
-
-                        byte[] vp8HeaderBytes = (index == 0) ? new byte[] { 0x10 } : new byte[] { 0x00 };
-                        byte[] payload = new byte[payloadLength + vp8HeaderBytes.Length];
-                        Buffer.BlockCopy(vp8HeaderBytes, 0, payload, 0, vp8HeaderBytes.Length);
-                        Buffer.BlockCopy(buffer, offset, payload, vp8HeaderBytes.Length, payloadLength);
-
-                        int markerBit = ((offset + payloadLength) >= buffer.Length) ? 1 : 0; // Set marker bit for the last packet in the frame.
-
-                        var videoChannel = GetRtpChannel(SDPMediaTypesEnum.video);
-                        SendRtpPacket(videoChannel, dstEndPoint, payload, videoTrack.Timestamp, markerBit, payloadTypeID, videoTrack.Ssrc, videoTrack.SeqNum++, m_videoRtcpSession);
-
-                        //logger.LogDebug($"send VP8 {videoChannel.RTPLocalEndPoint}->{dstEndPoint} timestamp {videoTrack.Timestamp}, sample length {buffer.Length}.");
-                    }
-
-                    videoTrack.Timestamp += duration;
-                }
-            }
-            catch (SocketException sockExcp)
-            {
-                logger.LogError("SocketException SendVp8Frame. " + sockExcp.Message);
-            }
-        }
-
-        /// <summary>
-        /// Helper method to send a low quality JPEG image over RTP. This method supports a very abbreviated version of RFC 2435 "RTP Payload Format for JPEG-compressed Video".
-        /// It's intended as a quick convenient way to send something like a test pattern image over an RTSP connection. More than likely it won't be suitable when a high
-        /// quality image is required since the header used in this method does not support quantization tables.
-        /// </summary>
-        /// <param name="jpegBytes">The raw encoded bytes of the JPEG image to transmit.</param>
-        /// <param name="jpegQuality">The encoder quality of the JPEG image.</param>
-        /// <param name="jpegWidth">The width of the JPEG image.</param>
-        /// <param name="jpegHeight">The height of the JPEG image.</param>
-        /// <param name="framesPerSecond">The rate at which the JPEG frames are being transmitted at. used to calculate the timestamp.</param>
-        public void SendJpegFrame(uint duration, int payloadTypeID, byte[] jpegBytes, int jpegQuality, int jpegWidth, int jpegHeight)
-        {
-            var dstEndPoint = m_isMediaMultiplexed ? AudioDestinationEndPoint : VideoDestinationEndPoint;
-
-            if (m_isClosed || m_rtpEventInProgress || dstEndPoint == null)
-            {
-                return;
-            }
-
-            try
-            {
-                var videoTrack = m_tracks.Where(x => x.Kind == SDPMediaTypesEnum.video && !x.IsRemote).FirstOrDefault();
-
-                if (videoTrack == null)
-                {
-                    logger.LogWarning("SendJpegFrame was called on an RTP session without a video stream.");
-                }
-                else
-                {
-                    for (int index = 0; index * RTP_MAX_PAYLOAD < jpegBytes.Length; index++)
-                    {
-                        uint offset = Convert.ToUInt32(index * RTP_MAX_PAYLOAD);
-                        int payloadLength = ((index + 1) * RTP_MAX_PAYLOAD < jpegBytes.Length) ? RTP_MAX_PAYLOAD : jpegBytes.Length - index * RTP_MAX_PAYLOAD;
-                        byte[] jpegHeader = CreateLowQualityRtpJpegHeader(offset, jpegQuality, jpegWidth, jpegHeight);
-
-                        List<byte> packetPayload = new List<byte>();
-                        packetPayload.AddRange(jpegHeader);
-                        packetPayload.AddRange(jpegBytes.Skip(index * RTP_MAX_PAYLOAD).Take(payloadLength));
-
-                        int markerBit = ((index + 1) * RTP_MAX_PAYLOAD < jpegBytes.Length) ? 0 : 1; ;
-                        SendRtpPacket(GetRtpChannel(SDPMediaTypesEnum.video), dstEndPoint, packetPayload.ToArray(), videoTrack.Timestamp, markerBit, payloadTypeID, videoTrack.Ssrc, videoTrack.SeqNum++, m_videoRtcpSession);
-                    }
-
-                    videoTrack.Timestamp += duration;
-                }
-            }
-            catch (SocketException sockExcp)
-            {
-                logger.LogError("SocketException SendJpegFrame. " + sockExcp.Message);
-            }
-        }
-
-        /// <summary>
-        /// H264 frames need a two byte header when transmitted over RTP.
-        /// </summary>
-        /// <param name="frame">The H264 encoded frame to transmit.</param>
-        /// <param name="frameSpacing">The increment to add to the RTP timestamp for each new frame.</param>
-        /// <param name="payloadType">The payload type to set on the RTP packet.</param>
-        public void SendH264Frame(uint duration, int payloadTypeID, byte[] frame)
-        {
-            var dstEndPoint = m_isMediaMultiplexed ? AudioDestinationEndPoint : VideoDestinationEndPoint;
-
-            if (m_isClosed || m_rtpEventInProgress || dstEndPoint == null)
-            {
-                return;
-            }
-
-            try
-            {
-                var videoTrack = m_tracks.Where(x => x.Kind == SDPMediaTypesEnum.video && !x.IsRemote).FirstOrDefault();
-
-                if (videoTrack == null)
-                {
-                    logger.LogWarning("SendH264Frame was called on an RTP session without a video stream.");
-                }
-                else
-                {
-                    for (int index = 0; index * RTP_MAX_PAYLOAD < frame.Length; index++)
-                    {
-                        int offset = index * RTP_MAX_PAYLOAD;
-                        int payloadLength = ((index + 1) * RTP_MAX_PAYLOAD < frame.Length) ? RTP_MAX_PAYLOAD : frame.Length - index * RTP_MAX_PAYLOAD;
-                        byte[] payload = new byte[payloadLength + H264_RTP_HEADER_LENGTH];
-
-                        // Start RTP packet in frame 0x1c 0x89
-                        // Middle RTP packet in frame 0x1c 0x09
-                        // Last RTP packet in frame 0x1c 0x49
-
-                        int markerBit = 0;
-                        byte[] h264Header = new byte[] { 0x1c, 0x09 };
-
-                        if (index == 0 && frame.Length < RTP_MAX_PAYLOAD)
-                        {
-                            // First and last RTP packet in the frame.
-                            h264Header = new byte[] { 0x1c, 0x49 };
-                            markerBit = 1;
-                        }
-                        else if (index == 0)
-                        {
-                            h264Header = new byte[] { 0x1c, 0x89 };
-                        }
-                        else if ((index + 1) * RTP_MAX_PAYLOAD > frame.Length)
-                        {
-                            h264Header = new byte[] { 0x1c, 0x49 };
-                            markerBit = 1;
-                        }
-
-                        var h264Stream = frame.Skip(index * RTP_MAX_PAYLOAD).Take(payloadLength).ToList();
-                        h264Stream.InsertRange(0, h264Header);
-
-                        Buffer.BlockCopy(h264Header, 0, payload, 0, H264_RTP_HEADER_LENGTH);
-                        Buffer.BlockCopy(frame, offset, payload, H264_RTP_HEADER_LENGTH, payloadLength);
-
-                        SendRtpPacket(GetRtpChannel(SDPMediaTypesEnum.video), dstEndPoint, payload, videoTrack.Timestamp, markerBit, payloadTypeID, videoTrack.Ssrc, videoTrack.SeqNum++, m_videoRtcpSession);
-                    }
-
-                    videoTrack.Timestamp += duration;
-                }
-            }
-            catch (SocketException sockExcp)
-            {
-                logger.LogError("SocketException SendH264Frame. " + sockExcp.Message);
-            }
-        }
-
-        /// <summary>
-        /// Sends an RTP event for a DTMF tone as per RFC2833. Sending the event requires multiple packets to be sent.
-        /// This method will hold onto the socket until all the packets required for the event have been sent. The send
-        /// can be cancelled using the cancellation token.
-        /// </summary>
-        /// <param name="rtpEvent">The RTP event to send.</param>
-        /// <param name="cancellationToken">CancellationToken to allow the operation to be cancelled prematurely.</param>
-        /// <param name="clockRate">To send an RTP event the clock rate of the underlying stream needs to be known.</param>
-        /// <param name="streamID">For multiplexed sessions the ID of the stream to send the event on. Defaults to 0
-        /// for single stream sessions.</param>
-        public async Task SendDtmfEvent(
-            RTPEvent rtpEvent,
-            CancellationToken cancellationToken,
-            int clockRate = DEFAULT_AUDIO_CLOCK_RATE)
-        {
-            var dstEndPoint = AudioDestinationEndPoint;
-
-            if (m_isClosed || m_rtpEventInProgress == true || dstEndPoint == null)
-            {
-                logger.LogWarning("SendDtmfEvent request ignored as an RTP event is already in progress.");
-            }
-
-            try
-            {
-                var audioTrack = m_tracks.Where(x => x.Kind == SDPMediaTypesEnum.audio && !x.IsRemote).FirstOrDefault();
-
-                if (audioTrack == null)
-                {
-                    logger.LogWarning("SendDtmfEvent was called on an RTP session without an audio stream.");
-                }
-                else
-                {
-                    m_rtpEventInProgress = true;
-                    uint startTimestamp = m_lastRtpTimestamp;
-
-                    // The sample period in milliseconds being used for the media stream that the event 
-                    // is being inserted into. Should be set to 50ms if main media stream is dynamic or 
-                    // sample period is unknown.
-                    int samplePeriod = RTP_EVENT_DEFAULT_SAMPLE_PERIOD_MS;
-
-                    // The RTP timestamp step corresponding to the sampling period. This can change depending
-                    // on the codec being used. For example using PCMU with a sampling frequency of 8000Hz and a sample period of 50ms
-                    // the timestamp step is 400 (8000 / (1000 / 50)). For a sample period of 20ms it's 160 (8000 / (1000 / 20)).
-                    ushort rtpTimestampStep = (ushort)(clockRate * samplePeriod / 1000);
-
-                    // If only the minimum number of packets are being sent then they are both the start and end of the event.
-                    rtpEvent.EndOfEvent = (rtpEvent.TotalDuration <= rtpTimestampStep);
-                    // The DTMF tone is generally multiple RTP events. Each event has a duration of the RTP timestamp step.
-                    rtpEvent.Duration = rtpTimestampStep;
-
-                    // Send the start of event packets.
-                    for (int i = 0; i < RTPEvent.DUPLICATE_COUNT && !cancellationToken.IsCancellationRequested; i++)
-                    {
-                        byte[] buffer = rtpEvent.GetEventPayload();
-
-                        int markerBit = (i == 0) ? 1 : 0;  // Set marker bit for the first packet in the event.
-                        SendRtpPacket(GetRtpChannel(SDPMediaTypesEnum.audio), dstEndPoint, buffer, startTimestamp, markerBit, rtpEvent.PayloadTypeID, audioTrack.Ssrc, audioTrack.SeqNum, m_audioRtcpSession);
-
-                        audioTrack.SeqNum++;
-                    }
-
-                    await Task.Delay(samplePeriod, cancellationToken).ConfigureAwait(false);
-
-                    if (!rtpEvent.EndOfEvent)
-                    {
-                        // Send the progressive event packets 
-                        while ((rtpEvent.Duration + rtpTimestampStep) < rtpEvent.TotalDuration && !cancellationToken.IsCancellationRequested)
-                        {
-                            rtpEvent.Duration += rtpTimestampStep;
-                            byte[] buffer = rtpEvent.GetEventPayload();
-
-                            SendRtpPacket(GetRtpChannel(SDPMediaTypesEnum.audio), dstEndPoint, buffer, startTimestamp, 0, rtpEvent.PayloadTypeID, audioTrack.Ssrc, audioTrack.SeqNum, m_audioRtcpSession);
-
-                            audioTrack.SeqNum++;
-
-                            await Task.Delay(samplePeriod, cancellationToken).ConfigureAwait(false);
-                        }
-
-                        // Send the end of event packets.
-                        for (int j = 0; j < RTPEvent.DUPLICATE_COUNT && !cancellationToken.IsCancellationRequested; j++)
-                        {
-                            rtpEvent.EndOfEvent = true;
-                            rtpEvent.Duration = rtpEvent.TotalDuration;
-                            byte[] buffer = rtpEvent.GetEventPayload();
-
-                            SendRtpPacket(GetRtpChannel(SDPMediaTypesEnum.audio), dstEndPoint, buffer, startTimestamp, 0, rtpEvent.PayloadTypeID, audioTrack.Ssrc, audioTrack.SeqNum, m_audioRtcpSession);
-
-                            audioTrack.SeqNum++;
-                        }
-                    }
-                }
-            }
-            catch (SocketException sockExcp)
-            {
-                logger.LogError("SocketException SendDtmfEvent. " + sockExcp.Message);
-            }
-            catch (TaskCanceledException)
-            {
-                logger.LogWarning("SendDtmfEvent was cancelled by caller.");
-            }
-            finally
-            {
-                m_rtpEventInProgress = false;
-            }
-        }
-
-        /// <summary>
-        /// Close the session and RTP channel.
-        /// </summary>
-        public void CloseSession(string reason)
-        {
-            if (!m_isClosed)
-            {
-                m_isClosed = true;
-
-                m_audioRtcpSession?.Close(reason);
-                m_videoRtcpSession?.Close(reason);
-
-                foreach (var rtpChannel in m_rtpChannels.Values)
-                {
-                    rtpChannel.OnRTPDataReceived -= OnReceive;
-                    rtpChannel.OnControlDataReceived -= OnReceive;
-                    rtpChannel.OnClosed -= OnRTPChannelClosed;
-                    rtpChannel.Close(reason);
-                }
-
-                OnRtpClosed?.Invoke(reason);
-            }
-        }
-
-        /// <summary>
-        /// Event handler for receiving data on the RTP and Control channels. For multiplexed
-        /// sessions both RTP and RTCP packets will be received on the RTP channel.
-        /// </summary>
-        /// <param name="localEndPoint">The local end point the data was received on.</param>
-        /// <param name="remoteEndPoint">The remote end point the data was received from.</param>
-        /// <param name="buffer">The data received.</param>
-        private void OnReceive(IPEndPoint localEndPoint, IPEndPoint remoteEndPoint, byte[] buffer)
-        {
-            //if (m_lastReceiveFromEndPoint == null || !m_lastReceiveFromEndPoint.Equals(remoteEndPoint))
-            //{
-            //    OnReceiveFromEndPointChanged?.Invoke(m_lastReceiveFromEndPoint, remoteEndPoint);
-            //    m_lastReceiveFromEndPoint = remoteEndPoint;
-            //}
-
-            // Quick sanity check on whether this is not an RTP or RTCP packet.
-            if (buffer?.Length > RTPHeader.MIN_HEADER_LEN && buffer[0] >= 128 && buffer[0] <= 191)
-            {
-                if (IsSecure && !IsSecureContextReady)
-                {
-                    logger.LogWarning("RTP or RTCP packet received before secure context ready.");
-                }
-                else if (buffer[1] == 0xC8 /* RTCP SR */ || buffer[1] == 0xC9 /* RTCP RR */)
-                {
-                    //logger.LogDebug($"RTCP packet received from {remoteEndPoint} before: {buffer.HexStr()}");
-
-                    #region RTCP packet.
-
-                    if (m_srtcpControlUnprotect != null)
-                    {
-                        int outBufLen = 0;
-                        int res = m_srtcpControlUnprotect(buffer, buffer.Length, out outBufLen);
-
-                        if (res != 0)
-                        {
-                            logger.LogWarning($"SRTCP unprotect failed, result {res}.");
-                            return;
-                        }
-                        else
-                        {
-                            buffer = buffer.Take(outBufLen).ToArray();
-                        }
-                    }
-
-                    var rtcpPkt = new RTCPCompoundPacket(buffer);
-
-                    if (rtcpPkt != null)
-                    {
-                        if (rtcpPkt.Bye != null)
-                        {
-                            logger.LogDebug($"RTCP BYE received for SSRC {rtcpPkt.Bye.SSRC}, reason {rtcpPkt.Bye.Reason}.");
-
-                            OnRtcpBye?.Invoke(rtcpPkt.Bye.Reason);
-                        }
-                        else if (!m_isClosed)
-                        {
-                            var rtcpSession = GetRtcpSession(rtcpPkt);
-                            if (rtcpSession != null)
-                            {
-                                rtcpSession.ReportReceived(remoteEndPoint, rtcpPkt);
-                                OnReceiveReport?.Invoke(rtcpSession.MediaType, rtcpPkt);
-                            }
-                            else
-                            {
-                                logger.LogWarning("Could not match an RTCP packet against any SSRC's in the session.");
-                            }
-                        }
-                    }
-                    else
-                    {
-                        logger.LogWarning("Failed to parse RTCP compound report.");
-                    }
-
-                    #endregion
-                }
-                else
-                {
-                    #region RTP packet.
-
-                    if (!m_isClosed)
-                    {
-                        if (m_srtpUnprotect != null)
-                        {
-                            int outBufLen = 0;
-                            int res = m_srtpUnprotect(buffer, buffer.Length, out outBufLen);
-
-                            if (res != 0)
-                            {
-                                logger.LogWarning($"SRTP unprotect failed, result {res}.");
-                                return;
-                            }
-                            else
-                            {
-                                buffer = buffer.Take(outBufLen).ToArray();
-                            }
-                        }
-
-                        var rtpPacket = new RTPPacket(buffer);
-
-                        SDPMediaTypesEnum? rtpMediaType = null;
-
-                        // Check whether this is an RTP event.
-                        if (RemoteRtpEventPayloadID != 0 && rtpPacket.Header.PayloadType == RemoteRtpEventPayloadID)
-                        {
-                            RTPEvent rtpEvent = new RTPEvent(rtpPacket.Payload);
-                            OnRtpEvent?.Invoke(rtpEvent);
-                        }
-                        else
-                        {
-                            // Attempt to determine the media type for the RTP packet.
-                            if (m_isMediaMultiplexed)
-                            {
-                                rtpMediaType = GetMediaTypeForRtpPacket(rtpPacket.Header);
-                            }
-                            else
-                            {
-                                rtpMediaType = GetMediaTypeForLocalEndPoint(localEndPoint);
-                            }
-
-                            // Set the remote track SSRC so that RTCP reports can match the media type.
-                            if (rtpMediaType == SDPMediaTypesEnum.audio && AudioRemoteTrack?.Ssrc == 0)
-                            {
-                                logger.LogDebug($"Set remote audio track SSRC to {rtpPacket.Header.SyncSource}.");
-                                AudioRemoteTrack.Ssrc = rtpPacket.Header.SyncSource;
-                            }
-                            else if (rtpMediaType == SDPMediaTypesEnum.video && VideoRemoteTrack?.Ssrc == 0)
-                            {
-                                logger.LogDebug($"Set remote video track SSRC to {rtpPacket.Header.SyncSource}.");
-                                VideoRemoteTrack.Ssrc = rtpPacket.Header.SyncSource;
-                            }
-
-                            SDPMediaTypesEnum mediaType = (rtpMediaType.HasValue) ? rtpMediaType.Value : DEFAULT_MEDIA_TYPE;
-                            OnRtpPacketReceived?.Invoke(mediaType, rtpPacket);
-
-                            // Used for reporting purposes.
-                            if (rtpMediaType == SDPMediaTypesEnum.audio && m_audioRtcpSession != null)
-                            {
-                                m_audioRtcpSession.RecordRtpPacketReceived(rtpPacket);
-                            }
-                            else if (rtpMediaType == SDPMediaTypesEnum.video && m_videoRtcpSession != null)
-                            {
-                                m_videoRtcpSession.RecordRtpPacketReceived(rtpPacket);
-                            }
-                        }
-                    }
-
-                    #endregion
-                }
-            }
-        }
-
-        /// <summary>
-        /// Attempts to determine which media stream a received RTP packet is for based on the RTP socket
-        /// it was received on. This is for cases where media multiplexing is not in use (i.e. legacy RTP).
-        /// </summary>
-        /// <param name="localEndPoint">The local end point the RTP packet was received on.</param>
-        /// <returns>The media type for the received packet or null if it could not be determined.</returns>
-        private SDPMediaTypesEnum? GetMediaTypeForLocalEndPoint(IPEndPoint localEndPoint)
-        {
-            if (m_rtpChannels.ContainsKey(SDPMediaTypesEnum.audio) && m_rtpChannels[SDPMediaTypesEnum.audio].RTPPort == localEndPoint.Port)
-            {
-                return SDPMediaTypesEnum.audio;
-            }
-            else if (m_rtpChannels.ContainsKey(SDPMediaTypesEnum.video) && m_rtpChannels[SDPMediaTypesEnum.video].RTPPort == localEndPoint.Port)
-            {
-                return SDPMediaTypesEnum.video;
-            }
-            else
-            {
-                return null;
-            }
-        }
-
-        /// <summary>
-        /// Attempts to determine which media stream a received RTP packet is for.
-        /// </summary>
-        /// <param name="header">The header of the received RTP packet.</param>
-        /// <returns>The media type for the received packet or null if it could not be determined.</returns>
-        private SDPMediaTypesEnum? GetMediaTypeForRtpPacket(RTPHeader header)
-        {
-            if (AudioRemoteTrack != null && AudioRemoteTrack.Ssrc == header.SyncSource)
-            {
-                return SDPMediaTypesEnum.audio;
-            }
-            else if (VideoRemoteTrack != null && VideoRemoteTrack.Ssrc == header.SyncSource)
-            {
-                return SDPMediaTypesEnum.video;
-            }
-            else if (AudioRemoteTrack != null && AudioRemoteTrack.IsPayloadIDMatch(header.PayloadType))
-            {
-                return SDPMediaTypesEnum.audio;
-            }
-            else if (VideoRemoteTrack != null && VideoRemoteTrack.IsPayloadIDMatch(header.PayloadType))
-            {
-                return SDPMediaTypesEnum.video;
-            }
-
-            logger.LogWarning($"An RTP packet with payload ID {header.PayloadType} was received that could not be matched to an audio or video stream.");
-            return null;
-        }
-
-        /// <summary>
-        /// Attempts to get the RTCP session that matches a received RTCP report.
-        /// </summary>
-        /// <param name="rtcpPkt">The RTCP compound packet received from the remote party.</param>
-        /// <returns>If a match could be found an SSRC the RTCP session otherwise null.</returns>
-        private RTCPSession GetRtcpSession(RTCPCompoundPacket rtcpPkt)
-        {
-            if (rtcpPkt.SenderReport != null)
-            {
-                if (AudioRemoteTrack != null && rtcpPkt.SenderReport.SSRC == AudioRemoteTrack.Ssrc)
-                {
-                    return m_audioRtcpSession;
-                }
-                else if (VideoRemoteTrack != null && rtcpPkt.SenderReport.SSRC == VideoRemoteTrack.Ssrc)
-                {
-                    return m_videoRtcpSession;
-                }
-            }
-            else if (rtcpPkt.ReceiverReport != null)
-            {
-                if (AudioRemoteTrack != null && rtcpPkt.ReceiverReport.SSRC == AudioRemoteTrack.Ssrc)
-                {
-                    return m_audioRtcpSession;
-                }
-                else if (VideoRemoteTrack != null && rtcpPkt.ReceiverReport.SSRC == VideoRemoteTrack.Ssrc)
-                {
-                    return m_videoRtcpSession;
-                }
-            }
-
-            // No match on SR/RR SSRC. Check the individual reception reports for a known SSRC.
-            List<ReceptionReportSample> receptionReports = null;
-
-            if (rtcpPkt.SenderReport != null)
-            {
-                receptionReports = rtcpPkt.SenderReport.ReceptionReports;
-            }
-            else if (rtcpPkt.ReceiverReport != null)
-            {
-                receptionReports = rtcpPkt.ReceiverReport.ReceptionReports;
-            }
-
-            if (receptionReports != null && receptionReports.Count > 0)
-            {
-                foreach (var recRep in receptionReports)
-                {
-                    if (AudioLocalTrack != null && recRep.SSRC == AudioLocalTrack.Ssrc)
-                    {
-                        return m_audioRtcpSession;
-                    }
-                    else if (VideoLocalTrack != null && recRep.SSRC == VideoLocalTrack.Ssrc)
-                    {
-                        return m_videoRtcpSession;
-                    }
-                }
-            }
-
-            return null;
-        }
-
-        /// <summary>
-        /// Does the actual sending of an RTP packet using the specified data and header values.
-        /// </summary>
-        /// <param name="rtpChannel">The RTP channel to send from.</param>
-        /// <param name="dstRtpSocket">Destination to send to.</param>
-        /// <param name="data">The RTP packet payload.</param>
-        /// <param name="timestamp">The RTP header timestamp.</param>
-        /// <param name="markerBit">The RTP header marker bit.</param>
-        /// <param name="payloadType">The RTP header payload type.</param>
-        private void SendRtpPacket(RTPChannel rtpChannel, IPEndPoint dstRtpSocket, byte[] data, uint timestamp, int markerBit, int payloadType, uint ssrc, ushort seqNum, RTCPSession rtcpSession)
-        {
-            if (IsSecure && !IsSecureContextReady)
-            {
-                logger.LogWarning("SendRtpPacket cannot be called on a secure session before calling SetSecurityContext.");
-            }
-            else
-            {
-                int srtpProtectionLength = (m_srtpProtect != null) ? SRTP_MAX_PREFIX_LENGTH : 0;
-
-                RTPPacket rtpPacket = new RTPPacket(data.Length + srtpProtectionLength);
-                rtpPacket.Header.SyncSource = ssrc;
-                rtpPacket.Header.SequenceNumber = seqNum;
-                rtpPacket.Header.Timestamp = timestamp;
-                rtpPacket.Header.MarkerBit = markerBit;
-                rtpPacket.Header.PayloadType = payloadType;
-
-                Buffer.BlockCopy(data, 0, rtpPacket.Payload, 0, data.Length);
-
-                var rtpBuffer = rtpPacket.GetBytes();
-
-                if (m_srtpProtect == null)
-                {
-                    rtpChannel.SendAsync(RTPChannelSocketsEnum.RTP, dstRtpSocket, rtpBuffer);
-                }
-                else
-                {
-                    int outBufLen = 0;
-                    int rtperr = m_srtpProtect(rtpBuffer, rtpBuffer.Length - srtpProtectionLength, out outBufLen);
-                    if (rtperr != 0)
-                    {
-                        logger.LogError("SendRTPPacket protection failed, result " + rtperr + ".");
-                    }
-                    else
-                    {
-                        rtpChannel.SendAsync(RTPChannelSocketsEnum.RTP, dstRtpSocket, rtpBuffer.Take(outBufLen).ToArray());
-                    }
-                }
-                m_lastRtpTimestamp = timestamp;
-
-                rtcpSession?.RecordRtpPacketSend(rtpPacket);
-            }
-        }
-
-        /// <summary>
-        /// Sends the RTCP report to the remote call party.
-        /// </summary>
-        /// <param name="report">RTCP report to send.</param>
-        private void SendRtcpReport(SDPMediaTypesEnum mediaType, RTCPCompoundPacket report)
-        {
-            IPEndPoint controlDstEndPoint = null;
-            if (m_isMediaMultiplexed || mediaType == SDPMediaTypesEnum.audio)
-            {
-                controlDstEndPoint = AudioControlDestinationEndPoint;
-            }
-            else if (mediaType == SDPMediaTypesEnum.video)
-            {
-                controlDstEndPoint = VideoControlDestinationEndPoint;
-            }
-
-            if (IsSecure && !IsSecureContextReady)
-            {
-                logger.LogWarning("SendRtcpReport cannot be called on a secure session before calling SetSecurityContext.");
-            }
-            else if (controlDstEndPoint != null)
-            {
-                var reportBytes = report.GetBytes();
-
-                //logger.LogDebug($"SendRtcpReport: {reportBytes.HexStr()}");
-
-                var sendOnSocket = (m_isRtcpMultiplexed) ? RTPChannelSocketsEnum.RTP : RTPChannelSocketsEnum.Control;
-
-                var rtpChannel = GetRtpChannel(mediaType);
-
-                if (m_srtcpControlProtect == null)
-                {
-                    rtpChannel.SendAsync(sendOnSocket, controlDstEndPoint, reportBytes);
-                }
-                else
-                {
-                    byte[] sendBuffer = new byte[reportBytes.Length + SRTP_MAX_PREFIX_LENGTH];
-                    Buffer.BlockCopy(reportBytes, 0, sendBuffer, 0, reportBytes.Length);
-
-                    int outBufLen = 0;
-                    int rtperr = m_srtcpControlProtect(sendBuffer, sendBuffer.Length - SRTP_MAX_PREFIX_LENGTH, out outBufLen);
-                    if (rtperr != 0)
-                    {
-                        logger.LogWarning("SRTP RTCP packet protection failed, result " + rtperr + ".");
-                    }
-                    else
-                    {
-                        rtpChannel.SendAsync(sendOnSocket, controlDstEndPoint, sendBuffer.Take(outBufLen).ToArray());
-                    }
-                }
-
-                OnSendReport?.Invoke(mediaType, report);
-            }
-        }
-
-        /// <summary>
-        /// Utility function to create RtpJpegHeader either for initial packet or template for further packets
-        /// 
-        /// <code>
-        /// 0                   1                   2                   3
-        /// 0 1 2 3 4 5 6 7 8 9 0 1 2 3 4 5 6 7 8 9 0 1 2 3 4 5 6 7 8 9 0 1
-        /// +-+-+-+-+-+-+-+-+-+-+-+-+-+-+-+-+-+-+-+-+-+-+-+-+-+-+-+-+-+-+-+-+
-        /// | Type-specific |              Fragment Offset                  |
-        /// +-+-+-+-+-+-+-+-+-+-+-+-+-+-+-+-+-+-+-+-+-+-+-+-+-+-+-+-+-+-+-+-+
-        /// |      Type     |       Q       |     Width     |     Height    |
-        /// +-+-+-+-+-+-+-+-+-+-+-+-+-+-+-+-+-+-+-+-+-+-+-+-+-+-+-+-+-+-+-+-+
-        /// </code>
-        /// </summary>
-        /// <param name="fragmentOffset"></param>
-        /// <param name="quality"></param>
-        /// <param name="width"></param>
-        /// <param name="height"></param>
-        /// <returns></returns>
-        private static byte[] CreateLowQualityRtpJpegHeader(uint fragmentOffset, int quality, int width, int height)
-        {
-            byte[] rtpJpegHeader = new byte[8] { 0x00, 0x00, 0x00, 0x00, 0x01, 0x00, 0x00, 0x00 };
-
-            // Byte 0: Type specific
-            //http://tools.ietf.org/search/rfc2435#section-3.1.1
-
-            // Bytes 1 to 3: Three byte fragment offset
-            //http://tools.ietf.org/search/rfc2435#section-3.1.2
-
-            if (BitConverter.IsLittleEndian)
-            {
-                fragmentOffset = NetConvert.DoReverseEndian(fragmentOffset);
-            }
-
-            byte[] offsetBytes = BitConverter.GetBytes(fragmentOffset);
-            rtpJpegHeader[1] = offsetBytes[2];
-            rtpJpegHeader[2] = offsetBytes[1];
-            rtpJpegHeader[3] = offsetBytes[0];
-
-            // Byte 4: JPEG Type.
-            //http://tools.ietf.org/search/rfc2435#section-3.1.3
-
-            //Byte 5: http://tools.ietf.org/search/rfc2435#section-3.1.4 (Q)
-            rtpJpegHeader[5] = (byte)quality;
-
-            // Byte 6: http://tools.ietf.org/search/rfc2435#section-3.1.5 (Width)
-            rtpJpegHeader[6] = (byte)(width / 8);
-
-            // Byte 7: http://tools.ietf.org/search/rfc2435#section-3.1.6 (Height)
-            rtpJpegHeader[7] = (byte)(height / 8);
-
-            return rtpJpegHeader;
-        }
-
-        /// <summary>
-        /// Event handler for the RTP channel closure.
-        /// </summary>
-        private void OnRTPChannelClosed(string reason)
-        {
-            CloseSession(reason);
-        }
-
-        protected virtual void Dispose(bool disposing)
-        {
-            CloseSession(null);
-        }
-
-        public void Dispose()
-        {
-            CloseSession(null);
-        }
-    }
-}
+﻿//-----------------------------------------------------------------------------
+// Filename: RTPSession.cs
+//
+// Description: Represents an RTP session constituted of a single media stream. The session
+// does not control the sockets as they may be shared by multiple sessions.
+//
+// Author(s):
+// Aaron Clauson (aaron@sipsorcery.com)
+//
+// History:
+// 25 Aug 2019	Aaron Clauson	Created, Montreux, Switzerland.
+// 12 Nov 2019  Aaron Clauson   Added send event method.
+// 07 Dec 2019  Aaron Clauson   Big refactor. Brought in a lot of functions previously
+//                              in the RTPChannel class.
+// 16 Mar 2020  Aaron Clauson   Adjustments to make consistent with WebRTC specification.
+//
+// License: 
+// BSD 3-Clause "New" or "Revised" License, see included LICENSE.md file.
+//-----------------------------------------------------------------------------
+
+using System;
+using System.Collections.Generic;
+using System.Linq;
+using System.Net;
+using System.Net.Sockets;
+using System.Threading;
+using System.Threading.Tasks;
+using Microsoft.Extensions.Logging;
+using SIPSorcery.Sys;
+
+namespace SIPSorcery.Net
+{
+    public delegate int ProtectRtpPacket(byte[] payload, int length, out int outputBufferLength);
+
+    /// <summary>
+    /// The type of a Session Description.
+    /// </summary>
+    /// <remarks>
+    /// As specified in https://www.w3.org/TR/webrtc/#rtcsdptype.
+    /// </remarks>
+    public enum RTCSdpType
+    {
+        answer = 0,
+        offer = 1,
+        pranswer = 2,
+        rollback = 3
+    }
+
+    /// <summary>
+    /// Options for creating the SDP offer.
+    /// </summary>
+    /// <remarks>
+    /// As specified in https://www.w3.org/TR/webrtc/#dictionary-rtcofferoptions-members.
+    /// </remarks>
+    public class RTCOfferOptions
+    {
+        /// <summary>
+        /// Optional. The remote address that was used for signalling during the connection
+        /// set up. For non-ICE RTP sessions this can be used to determine the best local
+        /// IP address to use in an SDP offer/answer.
+        /// </summary>
+        //public IPAddress RemoteSignallingAddress;
+
+        /// <summary>
+        /// If true then a new set of ICE credentials will be generated otherwise any
+        /// existing set of credentials will be used.
+        /// </summary>
+        public bool iceRestart;
+    }
+
+    /// <summary>
+    /// Initialiser for the RTCSessionDescription instance.
+    /// </summary>
+    /// <remarks>
+    /// As specified in https://www.w3.org/TR/webrtc/#rtcsessiondescription-class.
+    /// </remarks>
+    public class RTCSessionDescriptionInit
+    {
+        /// <summary>
+        /// The type of the Session Description.
+        /// </summary>
+        public RTCSdpType type;
+
+        /// <summary>
+        /// A string representation of the Session Description.
+        /// </summary>
+        public string sdp;
+    }
+
+    /// <summary>
+    /// Options for creating an SDP answer.
+    /// </summary>
+    /// <remarks>
+    /// As specified in https://www.w3.org/TR/webrtc/#dictionary-rtcofferansweroptions-members.
+    /// </remarks>
+    public class RTCAnswerOptions
+    {
+        // Note: At the time of writing there are no answer options in the WebRTC specification.
+    }
+
+    /// <summary>
+    /// 
+    /// </summary>
+    /// <remarks>
+    /// As specified in https://www.w3.org/TR/webrtc/#rtcsessiondescription-class.
+    /// </remarks>
+    public class RTCSessionDescription
+    {
+        /// <summary>
+        /// The type of the Session Description.
+        /// </summary>
+        public RTCSdpType type;
+
+        /// <summary>
+        /// A string representation of the Session Description.
+        /// </summary>
+        public string sdp;
+
+        /// <summary>
+        /// Creates a new session description instance.
+        /// </summary>
+        /// <param name="init">Optional. Initialisation properties to control the creation of the session object.</param>
+        public RTCSessionDescription(RTCSessionDescriptionInit init)
+        {
+            if(init != null)
+            {
+                type = init.type;
+                sdp = init.sdp;
+            }
+        }
+    }
+
+    public class MediaStreamTrack
+    {
+        public SDPMediaTypesEnum Kind { get; private set; }
+        public uint Ssrc { get; internal set; }
+        public ushort SeqNum { get; internal set; }
+        public uint Timestamp { get; internal set; }
+
+        /// <summary>
+        /// Indicates whether this track was sourced by a remote connection.
+        /// </summary>
+        public bool IsRemote { get; set; }
+
+        /// <summary>
+        /// The media capabilities supported by this track.
+        /// </summary>
+        public List<SDPMediaFormat> Capabilties { get; private set; }
+
+        /// <summary>
+        /// Holds the SDP and flow state of the track.
+        /// </summary>
+        public RTCRtpTransceiver Transceiver { get; private set; }
+
+        /// <summary>
+        /// Creates a lightweight class to track a media stream track within an RTP session 
+        /// When supporting RFC3550 (the standard RTP specification) the relationship between
+        /// an RTP stream and session is 1:1. For WebRTC and RFC8101 there can be multiple
+        /// streams per session.
+        /// </summary>
+        /// <param name="mid">The media ID for this track. Must match the value set in the SDP.</param>
+        /// <param name="kind">The type of media for this stream. There can only be one
+        /// stream per media type.</param>
+        /// <param name="capabilties">The capabilities for the track being added. Where the same media
+        /// type is supported locally and remotely only the mutual capabilities can be used. This will
+        /// occur if we receive an SDP offer (add track initiated by the remote party) and we need
+        /// to remove capabilities we don't support.</param>
+        public MediaStreamTrack(string mid, SDPMediaTypesEnum kind, bool isRemote, List<SDPMediaFormat> capabilties)
+        {
+            Transceiver = new RTCRtpTransceiver(mid);
+            Kind = kind;
+            IsRemote = isRemote;
+            Capabilties = capabilties;
+
+            if (!isRemote)
+            {
+                InitForSending();
+            }
+        }
+
+        public void InitForSending()
+        {
+            Ssrc = Convert.ToUInt32(Crypto.GetRandomInt(0, Int32.MaxValue));
+            SeqNum = Convert.ToUInt16(Crypto.GetRandomInt(0, UInt16.MaxValue));
+        }
+
+        /// <summary>
+        /// Checks whether the payload ID in an RTP packet received from the remote call party
+        /// is in this track's list.
+        /// </summary>
+        /// <param name="payloadID">The payload ID to check against.</param>
+        /// <returns>True if the payload ID matches one of the codecs for this stream. False if not.</returns>
+        public bool IsPayloadIDMatch(int payloadID)
+        {
+            return Capabilties.Any(x => x.FormatID == payloadID.ToString());
+        }
+    }
+
+    /// <summary>
+    /// Describes a pairing of an RTP sender and receiver and their shared state. The state
+    /// is set by and relevant for the SDP that is controlling the RTP.
+    /// </summary>
+    public class RTCRtpTransceiver
+    {
+        /// <summary>
+        /// The media ID of the SDP m-line associated with this transceiver.
+        /// </summary>
+        public string MID { get; private set; }
+
+        /// <summary>
+        /// The current state of the RTP flow between us and the remote party.
+        /// </summary>
+        public MediaStreamStatusEnum Direction { get; private set; } = MediaStreamStatusEnum.SendRecv;
+
+        public RTCRtpTransceiver(string mid)
+        {
+            MID = mid;
+        }
+
+        public void SetStreamStatus(MediaStreamStatusEnum direction)
+        {
+            Direction = direction;
+        }
+    }
+
+    public class RTPSession : IDisposable
+    {
+        private const int RTP_MAX_PAYLOAD = 1400;
+
+        /// <summary>
+        /// From libsrtp: SRTP_MAX_TRAILER_LEN is the maximum length of the SRTP trailer
+        /// (authentication tag and MKI) supported by libSRTP.This value is
+        /// the maximum number of octets that will be added to an RTP packet by
+        /// srtp_protect().
+        /// 
+        /// srtp_protect():
+        /// @warning This function assumes that it can write SRTP_MAX_TRAILER_LEN
+        /// into the location in memory immediately following the RTP packet.
+        /// Callers MUST ensure that this much writable memory is available in
+        /// the buffer that holds the RTP packet.
+        /// 
+        /// srtp_protect_rtcp():
+        /// @warning This function assumes that it can write SRTP_MAX_TRAILER_LEN+4
+        /// to the location in memory immediately following the RTCP packet.
+        /// Callers MUST ensure that this much writable memory is available in
+        /// the buffer that holds the RTCP packet.
+        /// </summary>
+        public const int SRTP_MAX_PREFIX_LENGTH = 148;
+        private const int DEFAULT_AUDIO_CLOCK_RATE = 8000;
+        public const int H264_RTP_HEADER_LENGTH = 2;
+        public const int RTP_EVENT_DEFAULT_SAMPLE_PERIOD_MS = 50; // Default sample period for an RTP event as specified by RFC2833.
+        public const string TELEPHONE_EVENT_ATTRIBUTE = "telephone-event";
+        public const SDPMediaTypesEnum DEFAULT_MEDIA_TYPE = SDPMediaTypesEnum.audio; // If we can't match an RTP payload ID assume it's audio.
+        private const string RTP_MEDIA_PROFILE = "RTP/AVP";
+
+        private static ILogger logger = Log.Logger;
+
+        //private int m_mediaID = 0;
+
+        private AddressFamily m_addressFamily;
+        private bool m_isMediaMultiplexed = false;      // Indicates whether audio and video are multiplexed on a single RTP channel or not.
+        private bool m_isRtcpMultiplexed = false;       // Indicates whether the RTP channel is multiplexing RTP and RTCP packets on the same port.
+        private bool m_rtpEventInProgress;               // Gets set to true when an RTP event is being sent and the normal stream is interrupted.
+        private uint m_lastRtpTimestamp;                 // The last timestamp used in an RTP packet.    
+        private bool m_isClosed;
+
+        internal List<MediaStreamTrack> m_tracks = new List<MediaStreamTrack>();
+        internal Dictionary<SDPMediaTypesEnum, RTPChannel> m_rtpChannels = new Dictionary<SDPMediaTypesEnum, RTPChannel>();
+
+        /// <summary>
+        /// The local audio stream for this session. Will be null if we are not sending audio.
+        /// </summary>
+        internal MediaStreamTrack AudioLocalTrack
+        {
+            get { return m_tracks.SingleOrDefault(x => x.Kind == SDPMediaTypesEnum.audio && !x.IsRemote); }
+        }
+
+        /// <summary>
+        /// The remote audio track for this session. Will be null if the remote party is not sending audio.
+        /// </summary>
+        internal MediaStreamTrack AudioRemoteTrack
+        {
+            get { return m_tracks.SingleOrDefault(x => x.Kind == SDPMediaTypesEnum.audio && x.IsRemote); }
+        }
+
+        /// <summary>
+        /// The reporting session for the audio stream. Will be null if only video is being sent.
+        /// </summary>
+        private RTCPSession m_audioRtcpSession;
+
+        /// <summary>
+        /// The local video track for this session. Will be null if we are not sending video.
+        /// </summary>
+        internal MediaStreamTrack VideoLocalTrack
+        {
+            get { return m_tracks.SingleOrDefault(x => x.Kind == SDPMediaTypesEnum.video && !x.IsRemote); }
+        }
+
+        /// <summary>
+        /// The remote video track for this session. Will be null if the remote party is not sending video.
+        /// </summary>
+        internal MediaStreamTrack VideoRemoteTrack
+        {
+            get { return m_tracks.SingleOrDefault(x => x.Kind == SDPMediaTypesEnum.video && x.IsRemote); }
+        }
+
+        /// <summary>
+        /// The reporting session for the video stream. Will be null if only audio is being sent.
+        /// </summary>
+        private RTCPSession m_videoRtcpSession;
+
+        /// <summary>
+        /// The SDP for our end of the call.
+        /// </summary>
+        public RTCSessionDescription localDescription { get; protected set; }
+
+        /// <summary>
+        /// The SDP offered by the remote call party for this session.
+        /// </summary>
+        public RTCSessionDescription remoteDescription { get; protected set; }
+
+        /// <summary>
+        /// Function pointer to an SRTP context that encrypts an RTP packet.
+        /// </summary>
+        private ProtectRtpPacket m_srtpProtect;
+
+        /// <summary>
+        /// Function pointer to an SRTP context that decrypts an RTP packet.
+        /// </summary>
+        private ProtectRtpPacket m_srtpUnprotect;
+
+        /// <summary>
+        /// Function pointer to an SRTCP context that encrypts an RTP packet.
+        /// </summary>
+        private ProtectRtpPacket m_srtcpControlProtect;
+
+        /// <summary>
+        /// Function pointer to an SRTP context that decrypts an RTP packet.
+        /// </summary>
+        private ProtectRtpPacket m_srtcpControlUnprotect;
+
+        /// <summary>
+        /// Indicates whether this session is using a secure SRTP context to encrypt RTP and
+        /// RTCP packets.
+        /// </summary>
+        public bool IsSecure { get; private set; } = false;
+
+        /// <summary>
+        /// If this session is using a secure context this flag MUST be set to indicate
+        /// the security delegate (SrtpProtect, SrtpUnprotect etc) have been set.
+        /// </summary>
+        public bool IsSecureContextReady { get; private set; } = false;
+
+        /// <summary>
+        /// The remote RTP end point this session is sending audio to.
+        /// </summary>
+        public IPEndPoint AudioDestinationEndPoint { get; private set; }
+
+        /// <summary>
+        /// The remote RTP control end point this session is sending to RTCP reports 
+        /// for the audio stream to.
+        /// </summary>
+        public IPEndPoint AudioControlDestinationEndPoint { get; private set; }
+
+        /// <summary>
+        /// The remote RTP end point this session is sending video to.
+        /// </summary>
+        public IPEndPoint VideoDestinationEndPoint { get; private set; }
+
+        /// <summary>
+        /// The remote RTP control end point this session is sending to RTCP reports 
+        /// for the video stream to.
+        /// </summary>
+        public IPEndPoint VideoControlDestinationEndPoint { get; private set; }
+
+        /// <summary>
+        /// In order to detect RTP events from the remote party this property needs to 
+        /// be set to the payload ID they are using.
+        /// </summary>
+        public int RemoteRtpEventPayloadID { get; set; }
+
+        public bool IsClosed { get { return m_isClosed; } }
+
+        /// <summary>
+        /// Indicates whether this session is using audio.
+        /// </summary>
+        public bool HasAudio
+        {
+            get { return m_tracks.Any(x => x.Kind == SDPMediaTypesEnum.audio); }
+        }
+
+        /// <summary>
+        /// Indicates whether this session is using video.
+        /// </summary>
+        public bool HasVideo
+        {
+            get { return m_tracks.Any(x => x.Kind == SDPMediaTypesEnum.video); }
+        }
+
+        /// <summary>
+        /// Gets fired when the session detects that the remote end point 
+        /// has changed. This is useful because the RTP socket advertised in an SDP
+        /// payload will often be different to the one the packets arrive from due
+        /// to NAT.
+        /// 
+        /// The parameters for the event are:
+        ///  - Original remote end point,
+        ///  - Most recent remote end point.
+        /// </summary>
+        //public event Action<IPEndPoint, IPEndPoint> OnReceiveFromEndPointChanged;
+
+        /// <summary>
+        /// Gets fired when an RTP packet is received from a remote party.
+        /// </summary>
+        public event Action<SDPMediaTypesEnum, RTPPacket> OnRtpPacketReceived;
+
+        /// <summary>
+        /// Gets fired when an RTP event is detected on the remote call party's RTP stream.
+        /// </summary>
+        public event Action<RTPEvent> OnRtpEvent;
+
+        /// <summary>
+        /// Gets fired when the RTP session and underlying channel are closed.
+        /// </summary>
+        public event Action<string> OnRtpClosed;
+
+        /// <summary>
+        /// Gets fired when an RTCP BYE packet is received from the remote party.
+        /// The string parameter contains the BYE reason.
+        /// </summary>
+        public event Action<string> OnRtcpBye;
+
+        /// <summary>
+        /// Fires when the connection for a media type is classified as timed out due to not
+        /// receiving any RTP or RTCP packets within the given period.
+        /// </summary>
+        public event Action<SDPMediaTypesEnum> OnTimeout;
+
+        /// <summary>
+        /// Gets fired when an RTCP report is received. This event is for diagnostics only.
+        /// </summary>
+        public event Action<SDPMediaTypesEnum, RTCPCompoundPacket> OnReceiveReport;
+
+        /// <summary>
+        /// Gets fired when an RTCP report is sent. This event is for diagnostics only.
+        /// </summary>
+        public event Action<SDPMediaTypesEnum, RTCPCompoundPacket> OnSendReport;
+
+        /// <summary>
+        /// Creates a new RTP session. The synchronisation source and sequence number are initialised to
+        /// pseudo random values.
+        /// </summary>
+        /// <param name="addrFamily">Determines whether the RTP channel will use an IPv4 or IPv6 socket.</param>
+        /// <param name="isRtcpMultiplexed">If true RTCP reports will be multiplexed with RTP on a single channel.
+        /// If false (standard mode) then a separate socket is used to send and receive RTCP reports.</param>
+        /// <param name="isSecure">If true indicated this session is using SRTP to encrypt and authorise
+        /// RTP and RTCP packets. No communications or reporting will commence until the 
+        /// is explicitly set as complete.</param>
+        public RTPSession(
+            AddressFamily addrFamily,
+            bool isMediaMultiplexed,
+            bool isRtcpMultiplexed,
+            bool isSecure)
+        {
+            m_addressFamily = addrFamily;
+            m_isMediaMultiplexed = isMediaMultiplexed;
+            m_isRtcpMultiplexed = isRtcpMultiplexed;
+            IsSecure = isSecure;
+        }
+
+        /// <summary>
+        /// Adds a media track to this session. A media track represents an audio or video
+        /// stream and can be a local (which means we're sending) or remote (which means
+        /// we're receiving).
+        /// </summary>
+        /// <param name="track">The media track to add to the session.</param>
+        public void addTrack(MediaStreamTrack track)
+        {
+            if (m_isMediaMultiplexed && m_rtpChannels.Count == 0)
+            {
+                // We use audio as the media type when multiplexing.
+                CreateRtpChannel(SDPMediaTypesEnum.audio);
+                m_audioRtcpSession = CreateRtcpSession(SDPMediaTypesEnum.audio);
+            }
+
+            if (track.Kind == SDPMediaTypesEnum.audio)
+            {
+                if (!m_isMediaMultiplexed && !m_rtpChannels.ContainsKey(SDPMediaTypesEnum.audio))
+                {
+                    CreateRtpChannel(SDPMediaTypesEnum.audio);
+                }
+
+                if (m_audioRtcpSession == null)
+                {
+                    m_audioRtcpSession = CreateRtcpSession(SDPMediaTypesEnum.audio);
+                }
+
+                if (!track.IsRemote)
+                {
+                    if (AudioLocalTrack != null)
+                    {
+                        throw new ApplicationException("A local audio track has already been set on this session.");
+                    }
+                    else
+                    {
+                        // Need to create a sending SSRC and set it on the RTCP session. 
+                        track.InitForSending();
+                        m_audioRtcpSession.Ssrc = track.Ssrc;
+                        m_tracks.Add(track);
+                    }
+                }
+                else
+                {
+                    if (AudioRemoteTrack != null)
+                    {
+                        throw new ApplicationException("A remote audio track has already been set on this session.");
+                    }
+                    else
+                    {
+                        m_tracks.Add(track);
+                    }
+                }
+            }
+            else if (track.Kind == SDPMediaTypesEnum.video)
+            {
+                if (!m_isMediaMultiplexed && !m_rtpChannels.ContainsKey(SDPMediaTypesEnum.video))
+                {
+                    CreateRtpChannel(SDPMediaTypesEnum.video);
+                }
+
+                if (m_videoRtcpSession == null)
+                {
+                    m_videoRtcpSession = CreateRtcpSession(SDPMediaTypesEnum.video);
+                }
+
+                if (!track.IsRemote)
+                {
+                    if (VideoLocalTrack != null)
+                    {
+                        throw new ApplicationException("A local video track has already been set on this session.");
+                    }
+                    else
+                    {
+                        // Need to create a sending SSRC and set it on the RTCP session. 
+                        track.InitForSending();
+                        m_videoRtcpSession.Ssrc = track.Ssrc;
+                        m_tracks.Add(track);
+                    }
+                }
+                else
+                {
+                    if (VideoRemoteTrack != null)
+                    {
+                        throw new ApplicationException("A remote video track has already been set on this session.");
+                    }
+                    else
+                    {
+                        m_tracks.Add(track);
+                    }
+                }
+            }
+        }
+
+        /// <summary>
+        /// Generates the SDP for an offer that can be made to a remote user agent.
+        /// </summary>
+        /// <param name="options">Optional. Options to customise the offer.</param>
+        /// <returns>A task that when complete contains the SDP offer.</returns>
+        public virtual Task<RTCSessionDescriptionInit> createOffer(RTCOfferOptions options)
+        {
+            try
+            {
+                IPAddress localAddress = IPAddress.Any;
+
+                if (AudioDestinationEndPoint != null)
+                {
+                    localAddress = NetServices.GetLocalAddressForRemote(AudioDestinationEndPoint.Address);
+                }
+                //else if (options != null && options.RemoteSignallingAddress != null)
+                //{
+                //    localAddress = NetServices.GetLocalAddressForRemote(options.RemoteSignallingAddress);
+                //}
+
+                SDP offerSdp = new SDP(IPAddress.Loopback);
+                offerSdp.SessionId = Crypto.GetRandomInt(5).ToString();
+
+                offerSdp.Connection = new SDPConnectionInformation(localAddress);
+
+                // --- Audio announcement ---
+                if (AudioLocalTrack != null)
+                {
+                    SDPMediaAnnouncement audioAnnouncement = new SDPMediaAnnouncement(
+                        SDPMediaTypesEnum.audio,
+                       m_rtpChannels[SDPMediaTypesEnum.audio].RTPPort,
+                       AudioLocalTrack.Capabilties);
+
+                    audioAnnouncement.Transport = RTP_MEDIA_PROFILE;
+                    audioAnnouncement.MediaStreamStatus = AudioLocalTrack.Transceiver.Direction;
+
+                    offerSdp.Media.Add(audioAnnouncement);
+                }
+
+                // --- Video announcement ---
+                if (VideoLocalTrack != null)
+                {
+                    SDPMediaAnnouncement videoAnnouncement = new SDPMediaAnnouncement(
+                        SDPMediaTypesEnum.video,
+                        m_rtpChannels[SDPMediaTypesEnum.video].RTPPort,
+                       VideoLocalTrack.Capabilties);
+
+                    videoAnnouncement.Transport = RTP_MEDIA_PROFILE;
+                    videoAnnouncement.MediaStreamStatus = VideoLocalTrack.Transceiver.Direction;
+
+                    offerSdp.Media.Add(videoAnnouncement);
+                }
+
+                RTCSessionDescriptionInit descriptionInit = new RTCSessionDescriptionInit
+                {
+                    type = RTCSdpType.offer,
+                    sdp = offerSdp.ToString()
+                };
+
+                return Task.FromResult(descriptionInit);
+            }
+            catch (Exception excp)
+            {
+                logger.LogError("Exception createOffer. " + excp);
+                throw;
+            }
+        }
+
+        /// <summary>
+        /// Generates an SDP answer in response to an offer.
+        /// </summary>
+        /// <param name="options">Optional. Options to customise the answer.</param>
+        /// <returns>A task that when complete contains the SDP answer.</returns>
+        public virtual Task<RTCSessionDescriptionInit> createAnswer(RTCAnswerOptions options)
+        {
+            if (remoteDescription == null)
+            {
+                throw new ApplicationException("The remote SDP description is not set, cannot create SDP answer.");
+            }
+            else
+            {
+                // TODO: the answer needs to take into account the remote SDP.
+                return createOffer(null);
+            }
+        }
+
+        /// <summary>
+        /// Sets the local SDP description for this session.
+        /// </summary>
+        /// <param name="sessionDescriptionn">The SDP that will be set as the local description.</param>
+        public virtual async Task setLocalDescription(RTCSessionDescriptionInit description)
+        {
+            if (description == null)
+            {
+                description = await createOffer(null).ConfigureAwait(false);
+            }
+
+            localDescription = new RTCSessionDescription(description);
+        }
+
+        /// <summary>
+        /// Sets the remote SDP description for this session.
+        /// </summary>
+        /// <param name="sessionDescription">The SDP that will be set as the remote description.</param>
+        public virtual Task setRemoteDescription(RTCSessionDescriptionInit description)
+        {
+            remoteDescription = new RTCSessionDescription(description);
+
+            var remoteSdp = SDP.ParseSDPDescription(remoteDescription.sdp);
+            var audioAnnounce = remoteSdp.Media.Where(x => x.Media == SDPMediaTypesEnum.audio).FirstOrDefault();
+            var connAddr = IPAddress.Parse(remoteSdp.Connection.ConnectionAddress);
+
+            if (audioAnnounce != null && audioAnnounce.Port != 0)
+            {
+                if (!m_tracks.Any(x => x.Kind == SDPMediaTypesEnum.audio && x.IsRemote))
+                {
+                    // First time we've heard about the remote party's audio stream.
+                    logger.LogDebug("Adding remote audio track to session.");
+
+                    var remoteAudioTrack = new MediaStreamTrack(audioAnnounce.MediaID, SDPMediaTypesEnum.audio, true, audioAnnounce.MediaFormats);
+                    addTrack(remoteAudioTrack);
+
+                    var audioAddr = (audioAnnounce.Connection != null) ? IPAddress.Parse(audioAnnounce.Connection.ConnectionAddress) : connAddr;
+                    AudioDestinationEndPoint = new IPEndPoint(audioAddr, audioAnnounce.Port);
+                    AudioControlDestinationEndPoint = new IPEndPoint(audioAddr, audioAnnounce.Port + 1);
+
+                    foreach (var mediaFormat in audioAnnounce.MediaFormats)
+                    {
+                        if (mediaFormat.FormatAttribute?.StartsWith(TELEPHONE_EVENT_ATTRIBUTE) == true)
+                        {
+                            if (int.TryParse(mediaFormat.FormatID, out var remoteRtpEventPayloadID))
+                            {
+                                RemoteRtpEventPayloadID = remoteRtpEventPayloadID;
+                            }
+                            break;
+                        }
+                    }
+
+                }
+                else
+                {
+                    // TODO check if we need to make adjustments to the remote audio track.
+                }
+            }
+            else
+            {
+                // No remote audio track. Remove any local one.
+                if (m_tracks.Any(x => x.Kind == SDPMediaTypesEnum.audio))
+                {
+                    m_tracks.Remove(m_tracks.Where(x => x.Kind == SDPMediaTypesEnum.audio).Single());
+                }
+            }
+
+            var videoAnnounce = remoteSdp.Media.Where(x => x.Media == SDPMediaTypesEnum.video).FirstOrDefault();
+            if (videoAnnounce != null && videoAnnounce.Port != 0)
+            {
+                if (!m_tracks.Any(x => x.Kind == SDPMediaTypesEnum.video && x.IsRemote))
+                {
+                    // First time we've heard about the remote party's video stream.
+                    logger.LogDebug("Adding remote video track to session.");
+
+                    var remoteVideoTrack = new MediaStreamTrack(videoAnnounce.MediaID, SDPMediaTypesEnum.video, true, videoAnnounce.MediaFormats);
+                    addTrack(remoteVideoTrack);
+
+                    var videoAddr = (videoAnnounce.Connection != null) ? IPAddress.Parse(videoAnnounce.Connection.ConnectionAddress) : connAddr;
+                    VideoDestinationEndPoint = new IPEndPoint(videoAddr, audioAnnounce.Port);
+                    VideoControlDestinationEndPoint = new IPEndPoint(videoAddr, audioAnnounce.Port + 1);
+                }
+                else
+                {
+                    // TODO check if we need to make adjustments to the remote video track.
+                }
+            }
+            else
+            {
+                // No remote video track. Remove any local one.
+                if (m_tracks.Any(x => x.Kind == SDPMediaTypesEnum.video))
+                {
+                    m_tracks.Remove(m_tracks.Where(x => x.Kind == SDPMediaTypesEnum.video).Single());
+                }
+            }
+
+            return Task.CompletedTask;
+        }
+
+        /// <summary>
+        /// Gets the RTP channel being used to send and receive the specified media type for this session.
+        /// If media multiplexing is being used there will only a single RTP channel.
+        /// </summary>
+        public RTPChannel GetRtpChannel(SDPMediaTypesEnum mediaType)
+        {
+            if (m_isMediaMultiplexed)
+            {
+                return m_rtpChannels.FirstOrDefault().Value;
+            }
+            else if (m_rtpChannels.ContainsKey(mediaType))
+            {
+                return m_rtpChannels[mediaType];
+            }
+            else
+            {
+                return null;
+            }
+        }
+
+        private RTPChannel CreateRtpChannel(SDPMediaTypesEnum mediaType)
+        {
+            var channelAddress = (m_addressFamily == AddressFamily.InterNetworkV6) ? IPAddress.IPv6Any : IPAddress.Any;
+            var rtpChannel = new RTPChannel(channelAddress, !m_isRtcpMultiplexed);
+            m_rtpChannels.Add(mediaType, rtpChannel);
+
+            rtpChannel.OnRTPDataReceived += OnReceive;
+            rtpChannel.OnControlDataReceived += OnReceive; // RTCP packets could come on RTP or control socket.
+            rtpChannel.OnClosed += OnRTPChannelClosed;
+
+            // Start the RTP, and if required the Control, socket receivers and the RTCP session.
+            rtpChannel.Start();
+
+            return rtpChannel;
+        }
+
+        private RTCPSession CreateRtcpSession(SDPMediaTypesEnum mediaType)
+        {
+            var rtcpSession = new RTCPSession(mediaType, 0);
+            rtcpSession.OnTimeout += (mt) => OnTimeout?.Invoke(mt);
+            rtcpSession.OnReportReadyToSend += SendRtcpReport;
+            if (!IsSecure)
+            {
+                rtcpSession.Start();
+            }
+
+            return rtcpSession;
+        }
+
+        /// <summary>
+        /// Sets the Secure RTP (SRTP) delegates and marks this session as ready for communications.
+        /// </summary>
+        /// <param name="protectRtp">SRTP encrypt RTP packet delegate.</param>
+        /// <param name="unprotectRtp">SRTP decrypt RTP packet delegate.</param>
+        /// <param name="protectRtcp">SRTP encrypt RTCP packet delegate.</param>
+        /// <param name="unprotectRtcp">SRTP decrypt RTCP packet delegate.</param>
+        public void SetSecurityContext(
+            ProtectRtpPacket protectRtp,
+            ProtectRtpPacket unprotectRtp,
+            ProtectRtpPacket protectRtcp,
+            ProtectRtpPacket unprotectRtcp)
+        {
+            m_srtpProtect = protectRtp;
+            m_srtpUnprotect = unprotectRtp;
+            m_srtcpControlProtect = protectRtcp;
+            m_srtcpControlUnprotect = unprotectRtcp;
+
+            IsSecureContextReady = true;
+
+            // Start the reporting sessions.
+            m_audioRtcpSession?.Start();
+            m_videoRtcpSession?.Start();
+
+            logger.LogDebug("Secure context successfully set on RTPSession.");
+        }
+
+        public void SetDestination(SDPMediaTypesEnum mediaType, IPEndPoint rtpEndPoint, IPEndPoint rtcpEndPoint)
+        {
+            if (mediaType == SDPMediaTypesEnum.audio)
+            {
+                AudioDestinationEndPoint = rtpEndPoint;
+                AudioControlDestinationEndPoint = rtcpEndPoint;
+            }
+            else if (mediaType == SDPMediaTypesEnum.video)
+            {
+                VideoDestinationEndPoint = rtpEndPoint;
+                VideoControlDestinationEndPoint = rtcpEndPoint;
+            }
+        }
+
+        public void SendAudioFrame(uint duration, int payloadTypeID, byte[] buffer)
+        {
+            if (m_isClosed || m_rtpEventInProgress || AudioDestinationEndPoint == null)
+            {
+                return;
+            }
+
+            try
+            {
+                var audioTrack = m_tracks.Where(x => x.Kind == SDPMediaTypesEnum.audio && !x.IsRemote).FirstOrDefault();
+
+                if (audioTrack == null)
+                {
+                    logger.LogWarning("SendAudio was called on an RTP session without an audio stream.");
+                }
+                else
+                {
+                    for (int index = 0; index * RTP_MAX_PAYLOAD < buffer.Length; index++)
+                    {
+                        audioTrack.SeqNum = (ushort)(audioTrack.SeqNum % UInt16.MaxValue);
+
+                        int offset = (index == 0) ? 0 : (index * RTP_MAX_PAYLOAD);
+                        int payloadLength = (offset + RTP_MAX_PAYLOAD < buffer.Length) ? RTP_MAX_PAYLOAD : buffer.Length - offset;
+                        byte[] payload = new byte[payloadLength];
+
+                        Buffer.BlockCopy(buffer, offset, payload, 0, payloadLength);
+
+                        // RFC3551 specifies that for audio the marker bit should always be 0 except for when returning
+                        // from silence suppression. For video the marker bit DOES get set to 1 for the last packet
+                        // in a frame.
+                        int markerBit = 0;
+
+                        var audioRtpChannel = GetRtpChannel(SDPMediaTypesEnum.audio);
+                        SendRtpPacket(audioRtpChannel, AudioDestinationEndPoint, payload, audioTrack.Timestamp, markerBit, payloadTypeID, audioTrack.Ssrc, audioTrack.SeqNum++, m_audioRtcpSession);
+
+                        //logger.LogDebug($"send audio { audioRtpChannel.RTPLocalEndPoint}->{AudioDestinationEndPoint}.");
+                    }
+
+                    audioTrack.Timestamp += duration;
+                }
+            }
+            catch (SocketException sockExcp)
+            {
+                logger.LogError("SocketException SendAudioFrame. " + sockExcp.Message);
+            }
+        }
+
+        /// <summary>
+        /// Sends a VP8 frame as one or more RTP packets.
+        /// </summary>
+        /// <param name="timestamp">The timestamp to place in the RTP header. Needs
+        /// to be based on a 90Khz clock.</param>
+        /// <param name="payloadTypeID">The payload ID to place in the RTP header.</param>
+        /// <param name="buffer">The VP8 encoded payload.</param>
+        public void SendVp8Frame(uint duration, int payloadTypeID, byte[] buffer)
+        {
+            var dstEndPoint = m_isMediaMultiplexed ? AudioDestinationEndPoint : VideoDestinationEndPoint;
+
+            if (m_isClosed || m_rtpEventInProgress || dstEndPoint == null)
+            {
+                return;
+            }
+
+            try
+            {
+                var videoTrack = m_tracks.Where(x => x.Kind == SDPMediaTypesEnum.video && !x.IsRemote).FirstOrDefault();
+
+                if (videoTrack == null)
+                {
+                    logger.LogWarning("SendVp8Frame was called on an RTP session without a video stream.");
+                }
+                else
+                {
+                    for (int index = 0; index * RTP_MAX_PAYLOAD < buffer.Length; index++)
+                    {
+                        videoTrack.SeqNum = (ushort)(videoTrack.SeqNum % UInt16.MaxValue);
+
+                        int offset = index * RTP_MAX_PAYLOAD;
+                        int payloadLength = (offset + RTP_MAX_PAYLOAD < buffer.Length) ? RTP_MAX_PAYLOAD : buffer.Length - offset;
+
+                        byte[] vp8HeaderBytes = (index == 0) ? new byte[] { 0x10 } : new byte[] { 0x00 };
+                        byte[] payload = new byte[payloadLength + vp8HeaderBytes.Length];
+                        Buffer.BlockCopy(vp8HeaderBytes, 0, payload, 0, vp8HeaderBytes.Length);
+                        Buffer.BlockCopy(buffer, offset, payload, vp8HeaderBytes.Length, payloadLength);
+
+                        int markerBit = ((offset + payloadLength) >= buffer.Length) ? 1 : 0; // Set marker bit for the last packet in the frame.
+
+                        var videoChannel = GetRtpChannel(SDPMediaTypesEnum.video);
+                        SendRtpPacket(videoChannel, dstEndPoint, payload, videoTrack.Timestamp, markerBit, payloadTypeID, videoTrack.Ssrc, videoTrack.SeqNum++, m_videoRtcpSession);
+
+                        //logger.LogDebug($"send VP8 {videoChannel.RTPLocalEndPoint}->{dstEndPoint} timestamp {videoTrack.Timestamp}, sample length {buffer.Length}.");
+                    }
+
+                    videoTrack.Timestamp += duration;
+                }
+            }
+            catch (SocketException sockExcp)
+            {
+                logger.LogError("SocketException SendVp8Frame. " + sockExcp.Message);
+            }
+        }
+
+        /// <summary>
+        /// Helper method to send a low quality JPEG image over RTP. This method supports a very abbreviated version of RFC 2435 "RTP Payload Format for JPEG-compressed Video".
+        /// It's intended as a quick convenient way to send something like a test pattern image over an RTSP connection. More than likely it won't be suitable when a high
+        /// quality image is required since the header used in this method does not support quantization tables.
+        /// </summary>
+        /// <param name="jpegBytes">The raw encoded bytes of the JPEG image to transmit.</param>
+        /// <param name="jpegQuality">The encoder quality of the JPEG image.</param>
+        /// <param name="jpegWidth">The width of the JPEG image.</param>
+        /// <param name="jpegHeight">The height of the JPEG image.</param>
+        /// <param name="framesPerSecond">The rate at which the JPEG frames are being transmitted at. used to calculate the timestamp.</param>
+        public void SendJpegFrame(uint duration, int payloadTypeID, byte[] jpegBytes, int jpegQuality, int jpegWidth, int jpegHeight)
+        {
+            var dstEndPoint = m_isMediaMultiplexed ? AudioDestinationEndPoint : VideoDestinationEndPoint;
+
+            if (m_isClosed || m_rtpEventInProgress || dstEndPoint == null)
+            {
+                return;
+            }
+
+            try
+            {
+                var videoTrack = m_tracks.Where(x => x.Kind == SDPMediaTypesEnum.video && !x.IsRemote).FirstOrDefault();
+
+                if (videoTrack == null)
+                {
+                    logger.LogWarning("SendJpegFrame was called on an RTP session without a video stream.");
+                }
+                else
+                {
+                    for (int index = 0; index * RTP_MAX_PAYLOAD < jpegBytes.Length; index++)
+                    {
+                        uint offset = Convert.ToUInt32(index * RTP_MAX_PAYLOAD);
+                        int payloadLength = ((index + 1) * RTP_MAX_PAYLOAD < jpegBytes.Length) ? RTP_MAX_PAYLOAD : jpegBytes.Length - index * RTP_MAX_PAYLOAD;
+                        byte[] jpegHeader = CreateLowQualityRtpJpegHeader(offset, jpegQuality, jpegWidth, jpegHeight);
+
+                        List<byte> packetPayload = new List<byte>();
+                        packetPayload.AddRange(jpegHeader);
+                        packetPayload.AddRange(jpegBytes.Skip(index * RTP_MAX_PAYLOAD).Take(payloadLength));
+
+                        int markerBit = ((index + 1) * RTP_MAX_PAYLOAD < jpegBytes.Length) ? 0 : 1; ;
+                        SendRtpPacket(GetRtpChannel(SDPMediaTypesEnum.video), dstEndPoint, packetPayload.ToArray(), videoTrack.Timestamp, markerBit, payloadTypeID, videoTrack.Ssrc, videoTrack.SeqNum++, m_videoRtcpSession);
+                    }
+
+                    videoTrack.Timestamp += duration;
+                }
+            }
+            catch (SocketException sockExcp)
+            {
+                logger.LogError("SocketException SendJpegFrame. " + sockExcp.Message);
+            }
+        }
+
+        /// <summary>
+        /// H264 frames need a two byte header when transmitted over RTP.
+        /// </summary>
+        /// <param name="frame">The H264 encoded frame to transmit.</param>
+        /// <param name="frameSpacing">The increment to add to the RTP timestamp for each new frame.</param>
+        /// <param name="payloadType">The payload type to set on the RTP packet.</param>
+        public void SendH264Frame(uint duration, int payloadTypeID, byte[] frame)
+        {
+            var dstEndPoint = m_isMediaMultiplexed ? AudioDestinationEndPoint : VideoDestinationEndPoint;
+
+            if (m_isClosed || m_rtpEventInProgress || dstEndPoint == null)
+            {
+                return;
+            }
+
+            try
+            {
+                var videoTrack = m_tracks.Where(x => x.Kind == SDPMediaTypesEnum.video && !x.IsRemote).FirstOrDefault();
+
+                if (videoTrack == null)
+                {
+                    logger.LogWarning("SendH264Frame was called on an RTP session without a video stream.");
+                }
+                else
+                {
+                    for (int index = 0; index * RTP_MAX_PAYLOAD < frame.Length; index++)
+                    {
+                        int offset = index * RTP_MAX_PAYLOAD;
+                        int payloadLength = ((index + 1) * RTP_MAX_PAYLOAD < frame.Length) ? RTP_MAX_PAYLOAD : frame.Length - index * RTP_MAX_PAYLOAD;
+                        byte[] payload = new byte[payloadLength + H264_RTP_HEADER_LENGTH];
+
+                        // Start RTP packet in frame 0x1c 0x89
+                        // Middle RTP packet in frame 0x1c 0x09
+                        // Last RTP packet in frame 0x1c 0x49
+
+                        int markerBit = 0;
+                        byte[] h264Header = new byte[] { 0x1c, 0x09 };
+
+                        if (index == 0 && frame.Length < RTP_MAX_PAYLOAD)
+                        {
+                            // First and last RTP packet in the frame.
+                            h264Header = new byte[] { 0x1c, 0x49 };
+                            markerBit = 1;
+                        }
+                        else if (index == 0)
+                        {
+                            h264Header = new byte[] { 0x1c, 0x89 };
+                        }
+                        else if ((index + 1) * RTP_MAX_PAYLOAD > frame.Length)
+                        {
+                            h264Header = new byte[] { 0x1c, 0x49 };
+                            markerBit = 1;
+                        }
+
+                        var h264Stream = frame.Skip(index * RTP_MAX_PAYLOAD).Take(payloadLength).ToList();
+                        h264Stream.InsertRange(0, h264Header);
+
+                        Buffer.BlockCopy(h264Header, 0, payload, 0, H264_RTP_HEADER_LENGTH);
+                        Buffer.BlockCopy(frame, offset, payload, H264_RTP_HEADER_LENGTH, payloadLength);
+
+                        SendRtpPacket(GetRtpChannel(SDPMediaTypesEnum.video), dstEndPoint, payload, videoTrack.Timestamp, markerBit, payloadTypeID, videoTrack.Ssrc, videoTrack.SeqNum++, m_videoRtcpSession);
+                    }
+
+                    videoTrack.Timestamp += duration;
+                }
+            }
+            catch (SocketException sockExcp)
+            {
+                logger.LogError("SocketException SendH264Frame. " + sockExcp.Message);
+            }
+        }
+
+        /// <summary>
+        /// Sends an RTP event for a DTMF tone as per RFC2833. Sending the event requires multiple packets to be sent.
+        /// This method will hold onto the socket until all the packets required for the event have been sent. The send
+        /// can be cancelled using the cancellation token.
+        /// </summary>
+        /// <param name="rtpEvent">The RTP event to send.</param>
+        /// <param name="cancellationToken">CancellationToken to allow the operation to be cancelled prematurely.</param>
+        /// <param name="clockRate">To send an RTP event the clock rate of the underlying stream needs to be known.</param>
+        /// <param name="streamID">For multiplexed sessions the ID of the stream to send the event on. Defaults to 0
+        /// for single stream sessions.</param>
+        public async Task SendDtmfEvent(
+            RTPEvent rtpEvent,
+            CancellationToken cancellationToken,
+            int clockRate = DEFAULT_AUDIO_CLOCK_RATE)
+        {
+            var dstEndPoint = AudioDestinationEndPoint;
+
+            if (m_isClosed || m_rtpEventInProgress == true || dstEndPoint == null)
+            {
+                logger.LogWarning("SendDtmfEvent request ignored as an RTP event is already in progress.");
+            }
+
+            try
+            {
+                var audioTrack = m_tracks.Where(x => x.Kind == SDPMediaTypesEnum.audio && !x.IsRemote).FirstOrDefault();
+
+                if (audioTrack == null)
+                {
+                    logger.LogWarning("SendDtmfEvent was called on an RTP session without an audio stream.");
+                }
+                else
+                {
+                    m_rtpEventInProgress = true;
+                    uint startTimestamp = m_lastRtpTimestamp;
+
+                    // The sample period in milliseconds being used for the media stream that the event 
+                    // is being inserted into. Should be set to 50ms if main media stream is dynamic or 
+                    // sample period is unknown.
+                    int samplePeriod = RTP_EVENT_DEFAULT_SAMPLE_PERIOD_MS;
+
+                    // The RTP timestamp step corresponding to the sampling period. This can change depending
+                    // on the codec being used. For example using PCMU with a sampling frequency of 8000Hz and a sample period of 50ms
+                    // the timestamp step is 400 (8000 / (1000 / 50)). For a sample period of 20ms it's 160 (8000 / (1000 / 20)).
+                    ushort rtpTimestampStep = (ushort)(clockRate * samplePeriod / 1000);
+
+                    // If only the minimum number of packets are being sent then they are both the start and end of the event.
+                    rtpEvent.EndOfEvent = (rtpEvent.TotalDuration <= rtpTimestampStep);
+                    // The DTMF tone is generally multiple RTP events. Each event has a duration of the RTP timestamp step.
+                    rtpEvent.Duration = rtpTimestampStep;
+
+                    // Send the start of event packets.
+                    for (int i = 0; i < RTPEvent.DUPLICATE_COUNT && !cancellationToken.IsCancellationRequested; i++)
+                    {
+                        byte[] buffer = rtpEvent.GetEventPayload();
+
+                        int markerBit = (i == 0) ? 1 : 0;  // Set marker bit for the first packet in the event.
+                        SendRtpPacket(GetRtpChannel(SDPMediaTypesEnum.audio), dstEndPoint, buffer, startTimestamp, markerBit, rtpEvent.PayloadTypeID, audioTrack.Ssrc, audioTrack.SeqNum, m_audioRtcpSession);
+
+                        audioTrack.SeqNum++;
+                    }
+
+                    await Task.Delay(samplePeriod, cancellationToken).ConfigureAwait(false);
+
+                    if (!rtpEvent.EndOfEvent)
+                    {
+                        // Send the progressive event packets 
+                        while ((rtpEvent.Duration + rtpTimestampStep) < rtpEvent.TotalDuration && !cancellationToken.IsCancellationRequested)
+                        {
+                            rtpEvent.Duration += rtpTimestampStep;
+                            byte[] buffer = rtpEvent.GetEventPayload();
+
+                            SendRtpPacket(GetRtpChannel(SDPMediaTypesEnum.audio), dstEndPoint, buffer, startTimestamp, 0, rtpEvent.PayloadTypeID, audioTrack.Ssrc, audioTrack.SeqNum, m_audioRtcpSession);
+
+                            audioTrack.SeqNum++;
+
+                            await Task.Delay(samplePeriod, cancellationToken).ConfigureAwait(false);
+                        }
+
+                        // Send the end of event packets.
+                        for (int j = 0; j < RTPEvent.DUPLICATE_COUNT && !cancellationToken.IsCancellationRequested; j++)
+                        {
+                            rtpEvent.EndOfEvent = true;
+                            rtpEvent.Duration = rtpEvent.TotalDuration;
+                            byte[] buffer = rtpEvent.GetEventPayload();
+
+                            SendRtpPacket(GetRtpChannel(SDPMediaTypesEnum.audio), dstEndPoint, buffer, startTimestamp, 0, rtpEvent.PayloadTypeID, audioTrack.Ssrc, audioTrack.SeqNum, m_audioRtcpSession);
+
+                            audioTrack.SeqNum++;
+                        }
+                    }
+                }
+            }
+            catch (SocketException sockExcp)
+            {
+                logger.LogError("SocketException SendDtmfEvent. " + sockExcp.Message);
+            }
+            catch (TaskCanceledException)
+            {
+                logger.LogWarning("SendDtmfEvent was cancelled by caller.");
+            }
+            finally
+            {
+                m_rtpEventInProgress = false;
+            }
+        }
+
+        /// <summary>
+        /// Close the session and RTP channel.
+        /// </summary>
+        public void CloseSession(string reason)
+        {
+            if (!m_isClosed)
+            {
+                m_isClosed = true;
+
+                m_audioRtcpSession?.Close(reason);
+                m_videoRtcpSession?.Close(reason);
+
+                foreach (var rtpChannel in m_rtpChannels.Values)
+                {
+                    rtpChannel.OnRTPDataReceived -= OnReceive;
+                    rtpChannel.OnControlDataReceived -= OnReceive;
+                    rtpChannel.OnClosed -= OnRTPChannelClosed;
+                    rtpChannel.Close(reason);
+                }
+
+                OnRtpClosed?.Invoke(reason);
+            }
+        }
+
+        /// <summary>
+        /// Event handler for receiving data on the RTP and Control channels. For multiplexed
+        /// sessions both RTP and RTCP packets will be received on the RTP channel.
+        /// </summary>
+        /// <param name="localEndPoint">The local end point the data was received on.</param>
+        /// <param name="remoteEndPoint">The remote end point the data was received from.</param>
+        /// <param name="buffer">The data received.</param>
+        private void OnReceive(IPEndPoint localEndPoint, IPEndPoint remoteEndPoint, byte[] buffer)
+        {
+            //if (m_lastReceiveFromEndPoint == null || !m_lastReceiveFromEndPoint.Equals(remoteEndPoint))
+            //{
+            //    OnReceiveFromEndPointChanged?.Invoke(m_lastReceiveFromEndPoint, remoteEndPoint);
+            //    m_lastReceiveFromEndPoint = remoteEndPoint;
+            //}
+
+            // Quick sanity check on whether this is not an RTP or RTCP packet.
+            if (buffer?.Length > RTPHeader.MIN_HEADER_LEN && buffer[0] >= 128 && buffer[0] <= 191)
+            {
+                if (IsSecure && !IsSecureContextReady)
+                {
+                    logger.LogWarning("RTP or RTCP packet received before secure context ready.");
+                }
+                else if (buffer[1] == 0xC8 /* RTCP SR */ || buffer[1] == 0xC9 /* RTCP RR */)
+                {
+                    //logger.LogDebug($"RTCP packet received from {remoteEndPoint} before: {buffer.HexStr()}");
+
+                    #region RTCP packet.
+
+                    if (m_srtcpControlUnprotect != null)
+                    {
+                        int outBufLen = 0;
+                        int res = m_srtcpControlUnprotect(buffer, buffer.Length, out outBufLen);
+
+                        if (res != 0)
+                        {
+                            logger.LogWarning($"SRTCP unprotect failed, result {res}.");
+                            return;
+                        }
+                        else
+                        {
+                            buffer = buffer.Take(outBufLen).ToArray();
+                        }
+                    }
+
+                    var rtcpPkt = new RTCPCompoundPacket(buffer);
+
+                    if (rtcpPkt != null)
+                    {
+                        if (rtcpPkt.Bye != null)
+                        {
+                            logger.LogDebug($"RTCP BYE received for SSRC {rtcpPkt.Bye.SSRC}, reason {rtcpPkt.Bye.Reason}.");
+
+                            OnRtcpBye?.Invoke(rtcpPkt.Bye.Reason);
+                        }
+                        else if (!m_isClosed)
+                        {
+                            var rtcpSession = GetRtcpSession(rtcpPkt);
+                            if (rtcpSession != null)
+                            {
+                                rtcpSession.ReportReceived(remoteEndPoint, rtcpPkt);
+                                OnReceiveReport?.Invoke(rtcpSession.MediaType, rtcpPkt);
+                            }
+                            else
+                            {
+                                logger.LogWarning("Could not match an RTCP packet against any SSRC's in the session.");
+                            }
+                        }
+                    }
+                    else
+                    {
+                        logger.LogWarning("Failed to parse RTCP compound report.");
+                    }
+
+                    #endregion
+                }
+                else
+                {
+                    #region RTP packet.
+
+                    if (!m_isClosed)
+                    {
+                        if (m_srtpUnprotect != null)
+                        {
+                            int outBufLen = 0;
+                            int res = m_srtpUnprotect(buffer, buffer.Length, out outBufLen);
+
+                            if (res != 0)
+                            {
+                                logger.LogWarning($"SRTP unprotect failed, result {res}.");
+                                return;
+                            }
+                            else
+                            {
+                                buffer = buffer.Take(outBufLen).ToArray();
+                            }
+                        }
+
+                        var rtpPacket = new RTPPacket(buffer);
+
+                        SDPMediaTypesEnum? rtpMediaType = null;
+
+                        // Check whether this is an RTP event.
+                        if (RemoteRtpEventPayloadID != 0 && rtpPacket.Header.PayloadType == RemoteRtpEventPayloadID)
+                        {
+                            RTPEvent rtpEvent = new RTPEvent(rtpPacket.Payload);
+                            OnRtpEvent?.Invoke(rtpEvent);
+                        }
+                        else
+                        {
+                            // Attempt to determine the media type for the RTP packet.
+                            if (m_isMediaMultiplexed)
+                            {
+                                rtpMediaType = GetMediaTypeForRtpPacket(rtpPacket.Header);
+                            }
+                            else
+                            {
+                                rtpMediaType = GetMediaTypeForLocalEndPoint(localEndPoint);
+                            }
+
+                            // Set the remote track SSRC so that RTCP reports can match the media type.
+                            if (rtpMediaType == SDPMediaTypesEnum.audio && AudioRemoteTrack?.Ssrc == 0)
+                            {
+                                logger.LogDebug($"Set remote audio track SSRC to {rtpPacket.Header.SyncSource}.");
+                                AudioRemoteTrack.Ssrc = rtpPacket.Header.SyncSource;
+                            }
+                            else if (rtpMediaType == SDPMediaTypesEnum.video && VideoRemoteTrack?.Ssrc == 0)
+                            {
+                                logger.LogDebug($"Set remote video track SSRC to {rtpPacket.Header.SyncSource}.");
+                                VideoRemoteTrack.Ssrc = rtpPacket.Header.SyncSource;
+                            }
+
+                            SDPMediaTypesEnum mediaType = (rtpMediaType.HasValue) ? rtpMediaType.Value : DEFAULT_MEDIA_TYPE;
+                            OnRtpPacketReceived?.Invoke(mediaType, rtpPacket);
+
+                            // Used for reporting purposes.
+                            if (rtpMediaType == SDPMediaTypesEnum.audio && m_audioRtcpSession != null)
+                            {
+                                m_audioRtcpSession.RecordRtpPacketReceived(rtpPacket);
+                            }
+                            else if (rtpMediaType == SDPMediaTypesEnum.video && m_videoRtcpSession != null)
+                            {
+                                m_videoRtcpSession.RecordRtpPacketReceived(rtpPacket);
+                            }
+                        }
+                    }
+
+                    #endregion
+                }
+            }
+        }
+
+        /// <summary>
+        /// Attempts to determine which media stream a received RTP packet is for based on the RTP socket
+        /// it was received on. This is for cases where media multiplexing is not in use (i.e. legacy RTP).
+        /// </summary>
+        /// <param name="localEndPoint">The local end point the RTP packet was received on.</param>
+        /// <returns>The media type for the received packet or null if it could not be determined.</returns>
+        private SDPMediaTypesEnum? GetMediaTypeForLocalEndPoint(IPEndPoint localEndPoint)
+        {
+            if (m_rtpChannels.ContainsKey(SDPMediaTypesEnum.audio) && m_rtpChannels[SDPMediaTypesEnum.audio].RTPPort == localEndPoint.Port)
+            {
+                return SDPMediaTypesEnum.audio;
+            }
+            else if (m_rtpChannels.ContainsKey(SDPMediaTypesEnum.video) && m_rtpChannels[SDPMediaTypesEnum.video].RTPPort == localEndPoint.Port)
+            {
+                return SDPMediaTypesEnum.video;
+            }
+            else
+            {
+                return null;
+            }
+        }
+
+        /// <summary>
+        /// Attempts to determine which media stream a received RTP packet is for.
+        /// </summary>
+        /// <param name="header">The header of the received RTP packet.</param>
+        /// <returns>The media type for the received packet or null if it could not be determined.</returns>
+        private SDPMediaTypesEnum? GetMediaTypeForRtpPacket(RTPHeader header)
+        {
+            if (AudioRemoteTrack != null && AudioRemoteTrack.Ssrc == header.SyncSource)
+            {
+                return SDPMediaTypesEnum.audio;
+            }
+            else if (VideoRemoteTrack != null && VideoRemoteTrack.Ssrc == header.SyncSource)
+            {
+                return SDPMediaTypesEnum.video;
+            }
+            else if (AudioRemoteTrack != null && AudioRemoteTrack.IsPayloadIDMatch(header.PayloadType))
+            {
+                return SDPMediaTypesEnum.audio;
+            }
+            else if (VideoRemoteTrack != null && VideoRemoteTrack.IsPayloadIDMatch(header.PayloadType))
+            {
+                return SDPMediaTypesEnum.video;
+            }
+
+            logger.LogWarning($"An RTP packet with payload ID {header.PayloadType} was received that could not be matched to an audio or video stream.");
+            return null;
+        }
+
+        /// <summary>
+        /// Attempts to get the RTCP session that matches a received RTCP report.
+        /// </summary>
+        /// <param name="rtcpPkt">The RTCP compound packet received from the remote party.</param>
+        /// <returns>If a match could be found an SSRC the RTCP session otherwise null.</returns>
+        private RTCPSession GetRtcpSession(RTCPCompoundPacket rtcpPkt)
+        {
+            if (rtcpPkt.SenderReport != null)
+            {
+                if (AudioRemoteTrack != null && rtcpPkt.SenderReport.SSRC == AudioRemoteTrack.Ssrc)
+                {
+                    return m_audioRtcpSession;
+                }
+                else if (VideoRemoteTrack != null && rtcpPkt.SenderReport.SSRC == VideoRemoteTrack.Ssrc)
+                {
+                    return m_videoRtcpSession;
+                }
+            }
+            else if (rtcpPkt.ReceiverReport != null)
+            {
+                if (AudioRemoteTrack != null && rtcpPkt.ReceiverReport.SSRC == AudioRemoteTrack.Ssrc)
+                {
+                    return m_audioRtcpSession;
+                }
+                else if (VideoRemoteTrack != null && rtcpPkt.ReceiverReport.SSRC == VideoRemoteTrack.Ssrc)
+                {
+                    return m_videoRtcpSession;
+                }
+            }
+
+            // No match on SR/RR SSRC. Check the individual reception reports for a known SSRC.
+            List<ReceptionReportSample> receptionReports = null;
+
+            if (rtcpPkt.SenderReport != null)
+            {
+                receptionReports = rtcpPkt.SenderReport.ReceptionReports;
+            }
+            else if (rtcpPkt.ReceiverReport != null)
+            {
+                receptionReports = rtcpPkt.ReceiverReport.ReceptionReports;
+            }
+
+            if (receptionReports != null && receptionReports.Count > 0)
+            {
+                foreach (var recRep in receptionReports)
+                {
+                    if (AudioLocalTrack != null && recRep.SSRC == AudioLocalTrack.Ssrc)
+                    {
+                        return m_audioRtcpSession;
+                    }
+                    else if (VideoLocalTrack != null && recRep.SSRC == VideoLocalTrack.Ssrc)
+                    {
+                        return m_videoRtcpSession;
+                    }
+                }
+            }
+
+            return null;
+        }
+
+        /// <summary>
+        /// Does the actual sending of an RTP packet using the specified data and header values.
+        /// </summary>
+        /// <param name="rtpChannel">The RTP channel to send from.</param>
+        /// <param name="dstRtpSocket">Destination to send to.</param>
+        /// <param name="data">The RTP packet payload.</param>
+        /// <param name="timestamp">The RTP header timestamp.</param>
+        /// <param name="markerBit">The RTP header marker bit.</param>
+        /// <param name="payloadType">The RTP header payload type.</param>
+        private void SendRtpPacket(RTPChannel rtpChannel, IPEndPoint dstRtpSocket, byte[] data, uint timestamp, int markerBit, int payloadType, uint ssrc, ushort seqNum, RTCPSession rtcpSession)
+        {
+            if (IsSecure && !IsSecureContextReady)
+            {
+                logger.LogWarning("SendRtpPacket cannot be called on a secure session before calling SetSecurityContext.");
+            }
+            else
+            {
+                int srtpProtectionLength = (m_srtpProtect != null) ? SRTP_MAX_PREFIX_LENGTH : 0;
+
+                RTPPacket rtpPacket = new RTPPacket(data.Length + srtpProtectionLength);
+                rtpPacket.Header.SyncSource = ssrc;
+                rtpPacket.Header.SequenceNumber = seqNum;
+                rtpPacket.Header.Timestamp = timestamp;
+                rtpPacket.Header.MarkerBit = markerBit;
+                rtpPacket.Header.PayloadType = payloadType;
+
+                Buffer.BlockCopy(data, 0, rtpPacket.Payload, 0, data.Length);
+
+                var rtpBuffer = rtpPacket.GetBytes();
+
+                if (m_srtpProtect == null)
+                {
+                    rtpChannel.SendAsync(RTPChannelSocketsEnum.RTP, dstRtpSocket, rtpBuffer);
+                }
+                else
+                {
+                    int outBufLen = 0;
+                    int rtperr = m_srtpProtect(rtpBuffer, rtpBuffer.Length - srtpProtectionLength, out outBufLen);
+                    if (rtperr != 0)
+                    {
+                        logger.LogError("SendRTPPacket protection failed, result " + rtperr + ".");
+                    }
+                    else
+                    {
+                        rtpChannel.SendAsync(RTPChannelSocketsEnum.RTP, dstRtpSocket, rtpBuffer.Take(outBufLen).ToArray());
+                    }
+                }
+                m_lastRtpTimestamp = timestamp;
+
+                rtcpSession?.RecordRtpPacketSend(rtpPacket);
+            }
+        }
+
+        /// <summary>
+        /// Sends the RTCP report to the remote call party.
+        /// </summary>
+        /// <param name="report">RTCP report to send.</param>
+        private void SendRtcpReport(SDPMediaTypesEnum mediaType, RTCPCompoundPacket report)
+        {
+            IPEndPoint controlDstEndPoint = null;
+            if (m_isMediaMultiplexed || mediaType == SDPMediaTypesEnum.audio)
+            {
+                controlDstEndPoint = AudioControlDestinationEndPoint;
+            }
+            else if (mediaType == SDPMediaTypesEnum.video)
+            {
+                controlDstEndPoint = VideoControlDestinationEndPoint;
+            }
+
+            if (IsSecure && !IsSecureContextReady)
+            {
+                logger.LogWarning("SendRtcpReport cannot be called on a secure session before calling SetSecurityContext.");
+            }
+            else if (controlDstEndPoint != null)
+            {
+                var reportBytes = report.GetBytes();
+
+                //logger.LogDebug($"SendRtcpReport: {reportBytes.HexStr()}");
+
+                var sendOnSocket = (m_isRtcpMultiplexed) ? RTPChannelSocketsEnum.RTP : RTPChannelSocketsEnum.Control;
+
+                var rtpChannel = GetRtpChannel(mediaType);
+
+                if (m_srtcpControlProtect == null)
+                {
+                    rtpChannel.SendAsync(sendOnSocket, controlDstEndPoint, reportBytes);
+                }
+                else
+                {
+                    byte[] sendBuffer = new byte[reportBytes.Length + SRTP_MAX_PREFIX_LENGTH];
+                    Buffer.BlockCopy(reportBytes, 0, sendBuffer, 0, reportBytes.Length);
+
+                    int outBufLen = 0;
+                    int rtperr = m_srtcpControlProtect(sendBuffer, sendBuffer.Length - SRTP_MAX_PREFIX_LENGTH, out outBufLen);
+                    if (rtperr != 0)
+                    {
+                        logger.LogWarning("SRTP RTCP packet protection failed, result " + rtperr + ".");
+                    }
+                    else
+                    {
+                        rtpChannel.SendAsync(sendOnSocket, controlDstEndPoint, sendBuffer.Take(outBufLen).ToArray());
+                    }
+                }
+
+                OnSendReport?.Invoke(mediaType, report);
+            }
+        }
+
+        /// <summary>
+        /// Utility function to create RtpJpegHeader either for initial packet or template for further packets
+        /// 
+        /// <code>
+        /// 0                   1                   2                   3
+        /// 0 1 2 3 4 5 6 7 8 9 0 1 2 3 4 5 6 7 8 9 0 1 2 3 4 5 6 7 8 9 0 1
+        /// +-+-+-+-+-+-+-+-+-+-+-+-+-+-+-+-+-+-+-+-+-+-+-+-+-+-+-+-+-+-+-+-+
+        /// | Type-specific |              Fragment Offset                  |
+        /// +-+-+-+-+-+-+-+-+-+-+-+-+-+-+-+-+-+-+-+-+-+-+-+-+-+-+-+-+-+-+-+-+
+        /// |      Type     |       Q       |     Width     |     Height    |
+        /// +-+-+-+-+-+-+-+-+-+-+-+-+-+-+-+-+-+-+-+-+-+-+-+-+-+-+-+-+-+-+-+-+
+        /// </code>
+        /// </summary>
+        /// <param name="fragmentOffset"></param>
+        /// <param name="quality"></param>
+        /// <param name="width"></param>
+        /// <param name="height"></param>
+        /// <returns></returns>
+        private static byte[] CreateLowQualityRtpJpegHeader(uint fragmentOffset, int quality, int width, int height)
+        {
+            byte[] rtpJpegHeader = new byte[8] { 0x00, 0x00, 0x00, 0x00, 0x01, 0x00, 0x00, 0x00 };
+
+            // Byte 0: Type specific
+            //http://tools.ietf.org/search/rfc2435#section-3.1.1
+
+            // Bytes 1 to 3: Three byte fragment offset
+            //http://tools.ietf.org/search/rfc2435#section-3.1.2
+
+            if (BitConverter.IsLittleEndian)
+            {
+                fragmentOffset = NetConvert.DoReverseEndian(fragmentOffset);
+            }
+
+            byte[] offsetBytes = BitConverter.GetBytes(fragmentOffset);
+            rtpJpegHeader[1] = offsetBytes[2];
+            rtpJpegHeader[2] = offsetBytes[1];
+            rtpJpegHeader[3] = offsetBytes[0];
+
+            // Byte 4: JPEG Type.
+            //http://tools.ietf.org/search/rfc2435#section-3.1.3
+
+            //Byte 5: http://tools.ietf.org/search/rfc2435#section-3.1.4 (Q)
+            rtpJpegHeader[5] = (byte)quality;
+
+            // Byte 6: http://tools.ietf.org/search/rfc2435#section-3.1.5 (Width)
+            rtpJpegHeader[6] = (byte)(width / 8);
+
+            // Byte 7: http://tools.ietf.org/search/rfc2435#section-3.1.6 (Height)
+            rtpJpegHeader[7] = (byte)(height / 8);
+
+            return rtpJpegHeader;
+        }
+
+        /// <summary>
+        /// Event handler for the RTP channel closure.
+        /// </summary>
+        private void OnRTPChannelClosed(string reason)
+        {
+            CloseSession(reason);
+        }
+
+        protected virtual void Dispose(bool disposing)
+        {
+            CloseSession(null);
+        }
+
+        public void Dispose()
+        {
+            CloseSession(null);
+        }
+    }
+}